--- conflicted
+++ resolved
@@ -7,12 +7,8 @@
 import { useAuth } from "@/context/auth";
 import { checkRegistrationStatus } from "@/api/auth";
 import { router } from "@/routes";
-<<<<<<< HEAD
 import logo from "@/assets/logo_small.png";
-=======
-import logo from "@/assets/logo.png";
 import { Footer } from "@/components/Footer";
->>>>>>> c7aaa005
 
 export default function Register() {
   const [username, setUsername] = useState("");

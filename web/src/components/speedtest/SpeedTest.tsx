--- conflicted
+++ resolved
@@ -428,7 +428,6 @@
         )}
 
         {/* Server Selection and Schedule Manager Container */}
-<<<<<<< HEAD
         {!isPublic && (
           <div className="grid grid-cols-1 md:grid-cols-2 gap-6 mb-6 items-start">
             <motion.div
@@ -442,18 +441,13 @@
                 selectedServers={selectedServers}
                 onSelect={handleServerSelect}
                 multiSelect={options.multiServer}
-                onMultiSelectChange={(enabled) =>
-                  setOptions((prev) => ({
-                    ...prev,
-                    multiServer: enabled,
-                  }))
+                onMultiSelectChange={(value: boolean) =>
+                  setOptions((prev) => ({ ...prev, multiServer: value }))
                 }
                 onRunTest={runTest}
                 isLoading={isLoading}
-                useIperf={options.useIperf}
-                onIperfChange={(enabled) =>
-                  setOptions((prev) => ({ ...prev, useIperf: enabled }))
-                }
+                testType={testType}
+                onTestTypeChange={setTestType}
               />
             </motion.div>
 
@@ -464,50 +458,13 @@
               transition={{ duration: 0.5 }}
             >
               <ScheduleManager
-                servers={servers}
+                servers={allServers}
                 selectedServers={selectedServers}
                 onServerSelect={handleServerSelect}
               />
             </motion.div>
           </div>
         )}
-=======
-        <div className="grid grid-cols-1 md:grid-cols-2 gap-6 mb-6 items-start">
-          <motion.div
-            initial={{ opacity: 0, y: 20 }}
-            animate={{ opacity: 1, y: 0 }}
-            exit={{ opacity: 0, y: 20 }}
-            transition={{ duration: 0.5 }}
-          >
-            <ServerList
-              servers={servers}
-              selectedServers={selectedServers}
-              onSelect={handleServerSelect}
-              multiSelect={options.multiServer}
-              onMultiSelectChange={(value: boolean) =>
-                setOptions((prev) => ({ ...prev, multiServer: value }))
-              }
-              onRunTest={runTest}
-              isLoading={isLoading}
-              testType={testType}
-              onTestTypeChange={setTestType}
-            />
-          </motion.div>
-
-          <motion.div
-            initial={{ opacity: 0, y: 20 }}
-            animate={{ opacity: 1, y: 0 }}
-            exit={{ opacity: 0, y: 20 }}
-            transition={{ duration: 0.5 }}
-          >
-            <ScheduleManager
-              servers={allServers}
-              selectedServers={selectedServers}
-              onServerSelect={handleServerSelect}
-            />
-          </motion.div>
-        </div>
->>>>>>> 02a1526a
       </Container>
     </div>
   );

/*
 * Copyright (c) 2024, s0up and the autobrr contributors.
 * SPDX-License-Identifier: GPL-2.0-or-later
 */

import { useState, useEffect } from "react";
import { Schedule, Server, SavedIperfServer } from "@/types/types";
import {
  DisclosureButton,
  Listbox,
  ListboxButton,
  ListboxOption,
  ListboxOptions,
  Transition,
} from "@headlessui/react";
import { ChevronUpDownIcon } from "@heroicons/react/20/solid";
import { Disclosure } from "@headlessui/react";
<<<<<<< HEAD
import { ChevronDownIcon } from "@heroicons/react/20/solid";
import { motion } from "motion/react";
import { getApiUrl } from "@/utils/baseUrl";
=======
import { ChevronDownIcon, XMarkIcon } from "@heroicons/react/20/solid";
import { motion, AnimatePresence } from "motion/react";
>>>>>>> ec83382e

interface ScheduleManagerProps {
  servers: Server[];
  selectedServers: Server[];
  onServerSelect: (server: Server) => void;
}

interface IntervalOption {
  value: string;
  label: string;
}

const intervalOptions: IntervalOption[] = [
  { value: "5m", label: "Every 5 Minutes" },
  { value: "15m", label: "Every 15 Minutes" },
  { value: "30m", label: "Every 30 Minutes" },
  { value: "1h", label: "Every Hour" },
  { value: "6h", label: "Every 6 Hours" },
  { value: "12h", label: "Every 12 Hours" },
  { value: "24h", label: "Every Day" },
  { value: "7d", label: "Every Week" },
];

const parseInterval = (intervalStr: string): number => {
  const value = parseInt(intervalStr);
  const unit = intervalStr.slice(-1);

  switch (unit) {
    case "m":
      return value * 60 * 1000;
    case "h":
      return value * 60 * 60 * 1000;
    case "d":
      return value * 24 * 60 * 60 * 1000;
    default:
      return value * 60 * 1000;
  }
};

const calculateNextRun = (intervalStr: string): string => {
  const milliseconds = parseInterval(intervalStr);
  return new Date(Date.now() + milliseconds).toISOString();
};

export default function ScheduleManager({
  servers,
  selectedServers,
}: ScheduleManagerProps) {
  const [schedules, setSchedules] = useState<Schedule[]>([]);
  const [iperfServers, setIperfServers] = useState<SavedIperfServer[]>([]);
  const [interval, setInterval] = useState<string>("1h");
  const [enabled] = useState(true);
  const [, setError] = useState<string | null>(null);
  const [isInitialLoading, setIsInitialLoading] = useState(true);
  const [isOpen] = useState(() => {
    const saved = localStorage.getItem("schedule-manager-open");
    return saved === null ? true : saved === "true";
  });

  useEffect(() => {
    fetchSchedules();
    fetchIperfServers();
  }, []);

  const fetchSchedules = async () => {
    try {
<<<<<<< HEAD
      setIsInitialLoading(true);
      const response = await fetch(getApiUrl("/schedules"));
=======
      if (schedules.length === 0) {
        setIsInitialLoading(true);
      }
      const response = await fetch("/api/schedules");
>>>>>>> ec83382e
      if (!response.ok) {
        throw new Error(`HTTP error! status: ${response.status}`);
      }
      const data = await response.json();
      setSchedules(data || []);
    } catch (error) {
      setError(
        error instanceof Error ? error.message : "Failed to fetch schedules"
      );
      setSchedules([]);
    } finally {
      setIsInitialLoading(false);
    }
  };

  const fetchIperfServers = async () => {
    try {
      const response = await fetch("/api/iperf/servers");
      if (!response.ok) {
        throw new Error(`HTTP error! status: ${response.status}`);
      }
      const data = await response.json();
      setIperfServers(data || []);
    } catch (error) {
      console.error("Failed to fetch iperf servers:", error);
    }
  };

  const handleCreateSchedule = async () => {
    if (selectedServers.length === 0) {
      setError("Please select at least one server");
      return;
    }

    setError(null);

    const isIperfServer = selectedServers[0].isIperf;

    const newSchedule: Schedule = {
      serverIds: selectedServers.map((s) => s.id),
      interval: interval,
      nextRun: calculateNextRun(interval),
      enabled,
      options: {
        enableDownload: true,
        enableUpload: true,
        enablePacketLoss: true,
        serverIds: selectedServers.map((s) => s.id),
        useIperf: isIperfServer,
        serverHost: isIperfServer ? selectedServers[0].host : undefined,
      },
    };

    try {
      const response = await fetch(getApiUrl("/schedules"), {
        method: "POST",
        headers: {
          "Content-Type": "application/json",
        },
        body: JSON.stringify(newSchedule),
      });

      if (!response.ok) {
        throw new Error(`HTTP error! status: ${response.status}`);
      }

      const data = await response.json();
      setSchedules((prev) => [...prev, data]);
    } catch (error) {
      setError(
        error instanceof Error ? error.message : "Failed to create schedule"
      );
      // Fetch only on error to restore state
      fetchSchedules();
    }
  };

  const handleDeleteSchedule = async (id: number) => {
    setSchedules((prev) => prev.filter((schedule) => schedule.id !== id));

    try {
      const response = await fetch(getApiUrl(`/schedules/${id}`), {
        method: "DELETE",
      });

      if (!response.ok) {
        throw new Error(`HTTP error! status: ${response.status}`);
      }
    } catch (error) {
      setError(
        error instanceof Error ? error.message : "Failed to delete schedule"
      );
      // Fetch only on error to restore state
      fetchSchedules();
    }
  };

  const formatNextRun = (dateString: string): string => {
    const date = new Date(dateString);
    const now = new Date();
    const diffMs = date.getTime() - now.getTime();
    const diffMins = Math.round(diffMs / (60 * 1000));

    if (diffMins < 60) {
      return `${diffMins} minute${diffMins !== 1 ? "s" : ""}`;
    } else if (diffMins < 1440) {
      const hours = Math.floor(diffMins / 60);
      return `${hours} hour${hours !== 1 ? "s" : ""}`;
    } else {
      const days = Math.floor(diffMins / 1440);
      return `${days} day${days !== 1 ? "s" : ""}`;
    }
  };

  const getServerNames = (serverIds: string[] | undefined) => {
    const serversList = (serverIds || [])
      .map((id: string) => {
        if (id.startsWith("iperf3-")) {
          const host = id.substring(7);
          const iperfServer = iperfServers.find(
            (s) =>
              s.host === host.split(":")[0] &&
              s.port === parseInt(host.split(":")[1])
          );
          return (
            <span
              key={id}
              className="inline-block group relative cursor-pointer"
            >
              <span>
                {iperfServer?.name || host} -{" "}
                <span className="text-purple-400 drop-shadow-[0_0_1px_rgba(168,85,247,0.8)]">
                  iperf3
                </span>
              </span>
              {iperfServer?.name && (
                <span
                  className="
                    absolute top-full left-1/2 transform -translate-x-1/2 mt-2
                    px-3 py-2 text-sm
                    text-gray-200 bg-gray-800/95
                    rounded-lg shadow-lg
                    border border-gray-700/50
                    backdrop-blur-sm
                    opacity-0 scale-95 invisible 
                    group-hover:opacity-100 group-hover:scale-100 group-hover:visible
                    transition-all duration-200 ease-out
                    whitespace-nowrap
                    z-50
                    before:content-['']
                    before:absolute before:-top-1
                    before:left-1/2 before:-translate-x-1/2
                    before:w-2 before:h-2
                    before:rotate-45
                    before:bg-gray-800/95
                    before:border-t before:border-l
                    before:border-gray-700/50
                  "
                >
                  {host}
                </span>
              )}
            </span>
          );
        }

        const server = servers.find((s: Server) => s.id === id);
        return server ? (
          <span key={id}>
            {server.sponsor} - {server.name} -{" "}
            <span className="text-emerald-400 drop-shadow-[0_0_1px_rgba(251,191,36,0.8)]">
              speedtest.net
            </span>
          </span>
        ) : null;
      })
      .filter(Boolean);

    if (serversList.length === 1) {
      return serversList[0];
    } else if (serversList.length > 1) {
      return `${serversList.length} servers`;
    }
    return "No servers";
  };

  if (isInitialLoading) {
    return (
      <div className="flex justify-center p-4">
        <div className="animate-spin rounded-full h-8 w-8 border-b-2 border-blue-500" />
      </div>
    );
  }

  return (
    <div className="h-full">
      <Disclosure defaultOpen={isOpen}>
        {({ open }) => {
          useEffect(() => {
            localStorage.setItem("schedule-manager-open", open.toString());
          }, [open]);

          return (
            <div className="flex flex-col h-full">
              <DisclosureButton
                className={`flex justify-between items-center w-full px-4 py-2 bg-gray-850/95 ${
                  open ? "rounded-t-xl" : "rounded-xl"
                } shadow-lg border-b-0 border-gray-900 text-left`}
              >
                <div className="flex flex-col">
                  <h2 className="text-white text-xl font-semibold p-1 select-none">
                    Schedule Manager
                  </h2>
                  <p className="text-gray-400 text-sm pl-1 pb-1">
                    Create and manage your schedules
                  </p>
                </div>
                <ChevronDownIcon
                  className={`${
                    open ? "transform rotate-180" : ""
                  } w-5 h-5 text-gray-400 transition-transform duration-200`}
                />
              </DisclosureButton>

              {open && (
                <div className="bg-gray-850/95 px-4 pt-3 rounded-b-xl shadow-lg flex-1">
                  <div className="flex flex-col pl-1">
                    <div className="flex flex-col gap-4 pb-4">
                      <div className="grid grid-cols-1 gap-4">
                        <div>
                          <Listbox value={interval} onChange={setInterval}>
                            <div className="relative">
                              <ListboxButton className="relative w-full px-4 py-2 bg-gray-800/50 border border-gray-900 rounded-lg text-left text-gray-300 shadow-md focus:outline-none focus:ring-1 focus:ring-inset focus:ring-blue-500/50">
                                <span className="block truncate">
                                  {
                                    intervalOptions.find(
                                      (opt) => opt.value === interval
                                    )?.label
                                  }
                                </span>
                                <span className="pointer-events-none absolute inset-y-0 right-0 flex items-center pr-2">
                                  <ChevronUpDownIcon
                                    className="h-5 w-5 text-gray-400"
                                    aria-hidden="true"
                                  />
                                </span>
                              </ListboxButton>
                              <Transition
                                enter="transition duration-100 ease-out"
                                enterFrom="transform scale-95 opacity-0"
                                enterTo="transform scale-100 opacity-100"
                                leave="transition duration-75 ease-out"
                                leaveFrom="transform scale-100 opacity-100"
                                leaveTo="transform scale-95 opacity-0"
                              >
                                <ListboxOptions className="absolute z-10 mt-1 max-h-60 w-full overflow-auto rounded-lg bg-gray-800 border border-gray-900 py-1 shadow-lg focus:outline-none">
                                  {intervalOptions.map((option) => (
                                    <ListboxOption
                                      key={option.value}
                                      value={option.value}
                                      className={({ focus }) =>
                                        `relative cursor-pointer select-none py-2 px-4 ${
                                          focus
                                            ? "bg-blue-500/10 text-blue-200"
                                            : "text-gray-300"
                                        }`
                                      }
                                    >
                                      {option.label}
                                    </ListboxOption>
                                  ))}
                                </ListboxOptions>
                              </Transition>
                            </div>
                          </Listbox>

                          <div className="flex items-center justify-between mt-4">
                            <div className="relative inline-block group">
                              <button
                                className={`ml-1 px-3 py-2 rounded-lg shadow-md transition-colors border ${
                                  selectedServers.length === 0
                                    ? "bg-gray-700 text-gray-400 cursor-not-allowed border-gray-900"
                                    : "bg-blue-500 hover:bg-blue-600 text-white border-blue-600 hover:border-blue-700"
                                }`}
                                onClick={handleCreateSchedule}
                                disabled={selectedServers.length === 0}
                              >
                                Create schedule
                              </button>
                              {selectedServers.length === 0 && (
                                <div className="absolute bottom-full border border-gray-900 left-1/2 transform -translate-x-1/2 mb-2 px-3 py-1 text-sm text-white bg-gray-800 rounded-md invisible group-hover:visible transition-all duration-200 whitespace-nowrap">
                                  Pick a server first
                                </div>
                              )}
                            </div>
                          </div>
                        </div>
                      </div>

                      {schedules.length > 0 && (
                        <motion.div
                          className="mt-6 px-1 select-none pointer-events-none schedule-manager-animate"
                          initial={{ opacity: 0, y: -20 }}
                          animate={{ opacity: 1, y: 0 }}
                          transition={{
                            duration: 0.5,
                            type: "spring",
                            stiffness: 300,
                            damping: 20,
                          }}
                          onAnimationComplete={() => {
                            const element = document.querySelector(
                              ".schedule-manager-animate"
                            );
                            if (element) {
                              element.classList.remove(
                                "select-none",
                                "pointer-events-none"
                              );
                            }
                          }}
                        >
                          <h6 className="text-white mb-4 text-lg font-semibold">
                            Active Schedules
                          </h6>

                          <div className="grid grid-cols-1 gap-4">
                            <AnimatePresence mode="popLayout">
                              {schedules.map((schedule) => (
                                <motion.div
                                  key={schedule.id}
                                  initial={{ opacity: 0, y: 20 }}
                                  animate={{ opacity: 1, y: 0 }}
                                  exit={{ opacity: 0, y: -20 }}
                                  transition={{ duration: 0.3 }}
                                  className="bg-gray-800/50 p-3 rounded-lg shadow-md border border-gray-900"
                                >
                                  <div className="flex flex-col gap-2">
                                    <div className="flex items-center justify-between">
                                      <h6 className="text-white font-medium">
                                        Every {schedule.interval}
                                      </h6>
                                      <button
                                        onClick={() =>
                                          schedule.id &&
                                          handleDeleteSchedule(schedule.id)
                                        }
                                        className="text-red-500 p-1 bg-red-900/50 border border-gray-900 rounded-md hover:bg-red-900/70 hover:text-red-400 transition-colors"
                                        title="Delete schedule"
                                      >
                                        <XMarkIcon className="h-4 w-4" />
                                      </button>
                                    </div>
                                    <p className="text-gray-400 text-sm">
                                      <span className="font-medium">
                                        Server:
                                      </span>{" "}
                                      <span className="truncate">
                                        {getServerNames(schedule.serverIds)}
                                      </span>
                                    </p>
                                    <p className="text-gray-400 text-xs pt-2">
                                      <span className="font-normal">
                                        Next run in:
                                      </span>{" "}
                                      <span className="font-medium text-blue-400">
                                        {formatNextRun(schedule.nextRun)}
                                      </span>
                                    </p>
                                  </div>
                                </motion.div>
                              ))}
                            </AnimatePresence>
                          </div>
                        </motion.div>
                      )}
                    </div>
                  </div>
                </div>
              )}
            </div>
          );
        }}
      </Disclosure>
    </div>
  );
}<|MERGE_RESOLUTION|>--- conflicted
+++ resolved
@@ -15,14 +15,9 @@
 } from "@headlessui/react";
 import { ChevronUpDownIcon } from "@heroicons/react/20/solid";
 import { Disclosure } from "@headlessui/react";
-<<<<<<< HEAD
-import { ChevronDownIcon } from "@heroicons/react/20/solid";
-import { motion } from "motion/react";
-import { getApiUrl } from "@/utils/baseUrl";
-=======
 import { ChevronDownIcon, XMarkIcon } from "@heroicons/react/20/solid";
 import { motion, AnimatePresence } from "motion/react";
->>>>>>> ec83382e
+import { getApiUrl } from "@/utils/baseUrl";
 
 interface ScheduleManagerProps {
   servers: Server[];
@@ -89,15 +84,10 @@
 
   const fetchSchedules = async () => {
     try {
-<<<<<<< HEAD
-      setIsInitialLoading(true);
-      const response = await fetch(getApiUrl("/schedules"));
-=======
       if (schedules.length === 0) {
         setIsInitialLoading(true);
       }
-      const response = await fetch("/api/schedules");
->>>>>>> ec83382e
+      const response = await fetch(getApiUrl("/schedules"));
       if (!response.ok) {
         throw new Error(`HTTP error! status: ${response.status}`);
       }

/*
 * Copyright (c) 2024, s0up and the autobrr contributors.
 * SPDX-License-Identifier: GPL-2.0-or-later
 */

import { useEffect, useState } from "react";
import { Outlet } from "@tanstack/react-router";
import { ArrowRightStartOnRectangleIcon as LogoutIcon } from "@heroicons/react/24/outline";
import { HeartIcon } from "@heroicons/react/24/solid";
import { initializeDarkMode } from "@/utils/darkMode";
import { useAuth } from "@/context/auth";
import { DonateModal } from "@/components/DonateModal";

function App() {
  const { isAuthenticated, logout } = useAuth();
  const [isDonateOpen, setIsDonateOpen] = useState(false);

  useEffect(() => {
    initializeDarkMode();
  }, []);

  return (
    <div className="min-h-screen bg-white pattern dark:bg-gray-900 relative">
      {isAuthenticated && (
<<<<<<< HEAD
        <button
          onClick={() => logout()}
          className="absolute z-10 top-4 right-4 text-gray-600 dark:text-gray-600 hover:text-gray-900 dark:hover:text-blue-400"
          aria-label="Logout"
        >
          <LogoutIcon className="h-6 w-6" />
        </button>
=======
        <div className="absolute z-10 top-4 right-4 flex items-center gap-4">
          <button
            onClick={() => setIsDonateOpen(true)}
            className="text-red-500 hover:text-red-600 dark:text-red-500/50 dark:hover:text-red-500 transition-colors"
            aria-label="Donate"
          >
            <HeartIcon className="h-6 w-6" />
          </button>
          <button
            onClick={() => logout()}
            className="text-gray-600 dark:text-gray-600 hover:text-gray-900 dark:hover:text-blue-300"
            aria-label="Logout"
          >
            <LogoutIcon className="h-6 w-6" />
          </button>
        </div>
>>>>>>> c7aaa005
      )}

      <DonateModal 
        isOpen={isDonateOpen}
        onClose={() => setIsDonateOpen(false)}
      />

      <Outlet />
    </div>
  );
}

export default App;<|MERGE_RESOLUTION|>--- conflicted
+++ resolved
@@ -22,15 +22,6 @@
   return (
     <div className="min-h-screen bg-white pattern dark:bg-gray-900 relative">
       {isAuthenticated && (
-<<<<<<< HEAD
-        <button
-          onClick={() => logout()}
-          className="absolute z-10 top-4 right-4 text-gray-600 dark:text-gray-600 hover:text-gray-900 dark:hover:text-blue-400"
-          aria-label="Logout"
-        >
-          <LogoutIcon className="h-6 w-6" />
-        </button>
-=======
         <div className="absolute z-10 top-4 right-4 flex items-center gap-4">
           <button
             onClick={() => setIsDonateOpen(true)}
@@ -41,16 +32,15 @@
           </button>
           <button
             onClick={() => logout()}
-            className="text-gray-600 dark:text-gray-600 hover:text-gray-900 dark:hover:text-blue-300"
+            className="text-gray-600 dark:text-gray-600 hover:text-gray-900 dark:hover:text-blue-400"
             aria-label="Logout"
           >
             <LogoutIcon className="h-6 w-6" />
           </button>
         </div>
->>>>>>> c7aaa005
       )}
 
-      <DonateModal 
+      <DonateModal
         isOpen={isDonateOpen}
         onClose={() => setIsDonateOpen(false)}
       />

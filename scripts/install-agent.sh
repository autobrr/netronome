#!/bin/bash
# Copyright (c) 2024-2025, s0up and the autobrr contributors.
# SPDX-License-Identifier: GPL-2.0-or-later
#
# Netronome Agent Installation Script
# This script intelligently downloads and installs the Netronome agent with the following features:
# - Prefers netronome-agent binary when available for optimal size (future releases)
# - Falls back to full netronome binary for backward compatibility
# - Interactive configuration for Tailscale integration
# - Maintains compatibility with existing installations
# - Supports both interactive and non-interactive installation modes

set -e

# Colors for output
RED='\033[0;31m'
GREEN='\033[0;32m'
YELLOW='\033[1;33m'
BLUE='\033[0;34m'
NC='\033[0m' # No Color

# Default values
DEFAULT_PORT=8200
DEFAULT_HOST="0.0.0.0"
GITHUB_REPO="autobrr/netronome"
USER_NAME="netronome"
AUTO_UPDATE_FLAG=""  # empty means prompt, "true" means enable, "false" means disable

# Detect OS
OS_TYPE=$(uname -s)
case "$OS_TYPE" in
    Linux*)
        OS="linux"
        INSTALL_DIR="/opt/netronome"
        CONFIG_DIR="/etc/netronome"
        SERVICE_NAME="netronome-agent"
        ;;
    Darwin*)
        OS="darwin"
        INSTALL_DIR="/usr/local/opt/netronome"
        CONFIG_DIR="/usr/local/etc/netronome"
        SERVICE_NAME="com.netronome.agent"
        ;;
    *)
        echo "Unsupported OS: $OS_TYPE"
        exit 1
        ;;
esac

# Function to print colored output
print_color() {
    color=$1
    shift
    echo -e "${color}$@${NC}"
}

# Function to generate random API key
generate_api_key() {
    if command -v openssl &> /dev/null; then
        openssl rand -hex 16
    else
        tr -dc 'a-zA-Z0-9' < /dev/urandom | fold -w 32 | head -n 1
    fi
}

# Function to get latest release URL with preference for agent binary
get_latest_release_url() {
    local arch=$(uname -m)
    
    # Map architecture names
    case "$arch" in
        x86_64)
            arch="x86_64"
            ;;
        aarch64|arm64)
            arch="arm64"
            ;;
        armv7l)
            arch="armv7"
            ;;
        *)
            print_color $RED "Unsupported architecture: $arch"
            exit 1
            ;;
    esac
    
    # Get latest release data from GitHub API
    local api_url="https://api.github.com/repos/$GITHUB_REPO/releases/latest"
    local release_data=$(curl -s $api_url)
    
    # NOTE: Agent-specific binaries (netronome-agent) will be available in future releases
    # For now, we'll try to find them but gracefully fall back to the full binary
    
    # First try to find netronome-agent specific archives
    local agent_download_url=$(echo "$release_data" | grep "browser_download_url.*netronome-agent.*${OS}_${arch}.tar.gz" | cut -d '"' -f 4 | head -1)
    
    if [ -n "$agent_download_url" ]; then
        echo "agent:$agent_download_url"
        return 0
    fi
    
    # Fallback to full netronome archives (current behavior until agent binaries are released)
    local full_download_url=$(echo "$release_data" | grep "browser_download_url.*netronome.*${OS}_${arch}.tar.gz" | grep -v "netronome-agent" | cut -d '"' -f 4 | head -1)
    
    if [ -n "$full_download_url" ]; then
        echo "full:$full_download_url"
        return 0
    fi
    
    print_color $RED "Failed to get latest release URL for ${OS}_${arch}"
    exit 1
}

# Function to detect network interfaces
get_network_interfaces() {
    if [ "$OS" = "darwin" ]; then
        # macOS: Use ifconfig to list interfaces
        ifconfig -l | tr ' ' '\n' | grep -v -E '^(lo[0-9]*|bridge[0-9]*|p2p[0-9]*|awdl[0-9]*|llw[0-9]*|utun[0-9]*)$'
    else
        # Linux: Use ip command
        ip -o link show | awk -F': ' '{print $2}' | grep -v lo
    fi
}

# Check if running as root (different for macOS)
check_root() {
    if [ "$OS" = "darwin" ]; then
        if [ "$EUID" -ne 0 ] && ! sudo -n true 2>/dev/null; then 
            print_color $YELLOW "This script requires sudo privileges for installation."
            print_color $YELLOW "You will be prompted for your password when needed."
            # Test sudo access early but don't exit if it fails
            if ! sudo -v 2>/dev/null; then
                print_color $RED "Failed to obtain sudo privileges"
                exit 1
            fi
        fi
    else
        if [ "$EUID" -ne 0 ]; then 
            print_color $RED "This script must be run as root on Linux"
            print_color $YELLOW "Please run: sudo $0"
            exit 1
        fi
    fi
}

# Create user function for cross-platform
create_user() {
    local username=$1
    
    if [ "$OS" = "darwin" ]; then
        # Check if user exists on macOS
        if ! dscl . -read /Users/$username &>/dev/null; then
            print_color $YELLOW "\nCreating user: $username"
            # Get next available UID
            local uid=$(dscl . -list /Users UniqueID | awk '{print $2}' | sort -n | tail -1)
            uid=$((uid + 1))
            
            # Create user on macOS
            sudo dscl . -create /Users/$username
            sudo dscl . -create /Users/$username UniqueID $uid
            sudo dscl . -create /Users/$username PrimaryGroupID 20
            sudo dscl . -create /Users/$username UserShell /usr/bin/false
            sudo dscl . -create /Users/$username RealName "Netronome Agent"
            sudo dscl . -create /Users/$username NFSHomeDirectory /var/empty
        fi
    else
        # Linux user creation
        if ! id "$username" &>/dev/null; then
            print_color $YELLOW "\nCreating user: $username"
            useradd -r -s /bin/false -d /nonexistent -c "Netronome Agent" $username
        fi
    fi
}

# Parse command line arguments
while [[ $# -gt 0 ]]; do
    case $1 in
        -u|--uninstall)
            UNINSTALL=true
            shift
            ;;
        --update)
            UPDATE=true
            shift
            ;;
        --auto-update)
            shift
            if [ "$1" = "true" ] || [ "$1" = "false" ]; then
                AUTO_UPDATE_FLAG=$1
                shift
            else
                AUTO_UPDATE_FLAG="true"
            fi
            ;;
        -h|--help)
            echo "Netronome Agent Installation Script"
            echo ""
            echo "Usage: $0 [options]"
            echo ""
            echo "Options:"
            echo "  -u, --uninstall          Uninstall the agent"
            echo "  --update                 Update the agent to the latest version"
            echo "  --auto-update [true|false] Enable/disable automatic daily updates (default: prompt)"
            echo "  -h, --help               Show this help message"
            echo ""
            echo "The script automatically:"
            echo "  - Prefers netronome-agent binary when available"
            echo "  - Falls back to full netronome binary if needed"
            echo "  - Maintains compatibility with existing installations"
            echo ""
            echo "The script will interactively prompt for:"
            echo "  - Network interface to monitor"
            echo "  - API key (or generate one)"
            echo "  - Host/IP to listen on"
            echo "  - Port number"
            echo "  - Disk monitoring configuration"
            echo "  - Tailscale integration settings"
            exit 0
            ;;
        *)
            print_color $RED "Unknown option: $1"
            exit 1
            ;;
    esac
done

# Check root/sudo privileges for uninstall and update operations
if [ "$UNINSTALL" = true ] || [ "$UPDATE" = true ]; then
    check_root
fi

# Uninstall function
if [ "$UNINSTALL" = true ]; then
    print_color $YELLOW "Uninstalling Netronome Agent..."
    
    if [ "$OS" = "darwin" ]; then
        # macOS uninstall
        if [ -f "/Library/LaunchDaemons/$SERVICE_NAME.plist" ]; then
            sudo launchctl unload -w /Library/LaunchDaemons/$SERVICE_NAME.plist 2>/dev/null || true
            sudo rm -f /Library/LaunchDaemons/$SERVICE_NAME.plist
        fi
        
        # Remove auto-update launchd job if exists
        if [ -f "/Library/LaunchDaemons/$SERVICE_NAME.update.plist" ]; then
            sudo launchctl unload -w /Library/LaunchDaemons/$SERVICE_NAME.update.plist 2>/dev/null || true
            sudo rm -f /Library/LaunchDaemons/$SERVICE_NAME.update.plist
        fi
    else
        # Linux uninstall
        systemctl stop $SERVICE_NAME 2>/dev/null || true
        systemctl disable $SERVICE_NAME 2>/dev/null || true
        
        # Stop and disable auto-update timer if it exists
        systemctl stop $SERVICE_NAME-update.timer 2>/dev/null || true
        systemctl disable $SERVICE_NAME-update.timer 2>/dev/null || true
        
        # Remove service files
        rm -f /etc/systemd/system/$SERVICE_NAME.service
        rm -f /etc/systemd/system/$SERVICE_NAME-update.service
        rm -f /etc/systemd/system/$SERVICE_NAME-update.timer
        systemctl daemon-reload
    fi
    
    # Remove files (both possible binary names for thorough cleanup)
    sudo rm -rf $INSTALL_DIR
    sudo rm -rf $CONFIG_DIR
    
    print_color $GREEN "Netronome Agent uninstalled successfully!"
    exit 0
fi

# Update function
if [ "$UPDATE" = true ]; then
    print_color $YELLOW "Updating Netronome Agent..."
    
    # Check if agent is installed (try both possible binary names)
    BINARY_PATH=""
    if [ -f "$INSTALL_DIR/netronome-agent" ]; then
        BINARY_PATH="$INSTALL_DIR/netronome-agent"
    elif [ -f "$INSTALL_DIR/netronome" ]; then
        BINARY_PATH="$INSTALL_DIR/netronome"
    else
        print_color $RED "Netronome agent is not installed in $INSTALL_DIR"
        exit 1
    fi
    
    # Use the built-in update command
    if sudo $BINARY_PATH update; then
        print_color $GREEN "Update completed successfully!"
        
        # Restart service
        if [ "$OS" = "darwin" ]; then
            if sudo launchctl list | grep -q $SERVICE_NAME; then
                print_color $YELLOW "Restarting agent service..."
                # Use modern launchctl commands
                sudo launchctl kickstart -k system/$SERVICE_NAME || {
                    # Fallback to traditional method if kickstart fails
                    sudo launchctl unload /Library/LaunchDaemons/$SERVICE_NAME.plist
                    sudo launchctl load -w /Library/LaunchDaemons/$SERVICE_NAME.plist
                }
                print_color $GREEN "Service restarted"
            fi
        else
            if systemctl is-active --quiet $SERVICE_NAME; then
                print_color $YELLOW "Restarting agent service..."
                systemctl restart $SERVICE_NAME
                print_color $GREEN "Service restarted"
            fi
        fi
    else
        print_color $RED "Update failed!"
        exit 1
    fi
    
    exit 0
fi

# Installation
print_color $BLUE "==================================="
print_color $BLUE "Netronome Agent Installation Script"
print_color $BLUE "==================================="
echo ""

# Check if we have a controlling terminal for interactive input
if [ -t 1 ] && [ -t 2 ] && [ -e /dev/tty ]; then
    # We can be interactive by reading from /dev/tty
    INTERACTIVE_MODE=true
    INPUT_SOURCE="/dev/tty"
else
    # Fallback to non-interactive mode
    print_color $YELLOW "Running in non-interactive mode with auto-selected defaults."
    print_color $YELLOW "For interactive installation:"
    print_color $BLUE "  curl -sL https://raw.githubusercontent.com/autobrr/netronome/main/scripts/install-agent.sh -o install.sh && bash install.sh"
    echo ""
    INTERACTIVE_MODE=false
    INPUT_SOURCE="/dev/stdin"
fi

# Check root/sudo privileges
check_root

# Check for required dependencies
print_color $YELLOW "Checking dependencies..."
if ! command -v vnstat &> /dev/null; then
    print_color $RED "vnstat is not installed. Please install vnstat first."
    if [ "$OS" = "darwin" ]; then
        print_color $YELLOW "On macOS: brew install vnstat"
    else
        print_color $YELLOW "On Ubuntu/Debian: apt-get install vnstat"
        print_color $YELLOW "On CentOS/RHEL: yum install vnstat"
    fi
    exit 1
fi

# Get network interface
print_color $YELLOW "\nAvailable network interfaces:"
interfaces=$(get_network_interfaces)
echo "$interfaces" | nl -w2 -s'. '

echo ""
if [ "$INTERACTIVE_MODE" = true ]; then
    # Interactive mode - read from terminal
    read -p "Enter the interface to monitor (leave empty for all): " INTERFACE < "$INPUT_SOURCE"
else
    # Non-interactive mode - default to all interfaces
    INTERFACE=""
    echo "Interface: ${INTERFACE:-all} (auto-selected)"
fi

# Get Tailscale configuration
echo ""
TAILSCALE_ENABLED="false"
TAILSCALE_METHOD=""
TAILSCALE_AUTH_KEY=""
TAILSCALE_HOSTNAME=""

if [ "$INTERACTIVE_MODE" = true ]; then
    print_color $YELLOW "Tailscale Configuration (optional):"
    print_color $YELLOW "Tailscale provides secure, encrypted connectivity without exposing ports to the internet."
    echo ""
    
    read -p "Do you want to enable Tailscale for secure connectivity? (y/n): " ENABLE_TAILSCALE < "$INPUT_SOURCE"
    if [ "$ENABLE_TAILSCALE" = "y" ] || [ "$ENABLE_TAILSCALE" = "Y" ]; then
        TAILSCALE_ENABLED="true"
        
        echo ""
        print_color $YELLOW "Tailscale Method:"
        print_color $YELLOW "1. Use host's existing Tailscale (no new machine in Tailscale admin)"
        print_color $YELLOW "2. Create dedicated Tailscale node (requires auth key)"
        echo ""
        
        read -p "Select method [1-2]: " TAILSCALE_METHOD_OPTION < "$INPUT_SOURCE"
        case $TAILSCALE_METHOD_OPTION in
            1)
                TAILSCALE_METHOD="host"
                print_color $GREEN "Using host's existing Tailscale connection"
                ;;
            2)
                TAILSCALE_METHOD="tsnet"
                echo ""
                read -p "Enter your Tailscale auth key (required): " TAILSCALE_AUTH_KEY < "$INPUT_SOURCE"
                if [ -z "$TAILSCALE_AUTH_KEY" ]; then
                    print_color $RED "Auth key is required for tsnet mode"
                    TAILSCALE_ENABLED="false"
                    TAILSCALE_METHOD=""
                fi
                ;;
            *)
                print_color $RED "Invalid option, Tailscale will not be configured"
                TAILSCALE_ENABLED="false"
                ;;
        esac
        
        if [ "$TAILSCALE_ENABLED" = "true" ]; then
            echo ""
            read -p "Enter custom Tailscale hostname (leave empty for default): " TAILSCALE_HOSTNAME < "$INPUT_SOURCE"
        fi
    fi
else
    # Non-interactive mode - Tailscale disabled by default
    TAILSCALE_ENABLED="false"
    TAILSCALE_METHOD=""
    TAILSCALE_AUTH_KEY=""
    TAILSCALE_HOSTNAME=""
    echo "Tailscale: disabled (auto-selected)"
fi

# Get API key
if [ "$TAILSCALE_ENABLED" = "true" ]; then
    # Skip API key configuration for Tailscale
    API_KEY=""
    echo ""
    print_color $GREEN "✓ Tailscale authentication enabled - no API key needed"
else
    echo ""
    print_color $YELLOW "API Key Configuration:"
    print_color $YELLOW "1. Generate a random API key"
    print_color $YELLOW "2. Enter your own API key"
    print_color $YELLOW "3. No authentication (not recommended)"
    echo ""
    if [ "$INTERACTIVE_MODE" = true ]; then
        # Interactive mode - read from terminal
        read -p "Select an option [1-3]: " API_KEY_OPTION < "$INPUT_SOURCE"
    else
        # Non-interactive mode - default to generating a random API key
        API_KEY_OPTION="1"
        echo "Selected option: $API_KEY_OPTION (auto-selected: Generate random API key)"
    fi

    case $API_KEY_OPTION in
        1)
            API_KEY=$(generate_api_key)
            print_color $GREEN "Generated API Key: $API_KEY"
            print_color $YELLOW "⚠️  Save this key! You'll need it when adding the agent in Netronome."
            ;;
        2)
            if [ "$INTERACTIVE_MODE" = true ]; then
                read -p "Enter your API key: " API_KEY < "$INPUT_SOURCE"
            else
                # In non-interactive mode, we can't get custom API key, fall back to generated
                API_KEY=$(generate_api_key)
                print_color $YELLOW "Cannot input custom API key in non-interactive mode, generated: $API_KEY"
            fi
            ;;
        3)
            API_KEY=""
            print_color $YELLOW "⚠️  Warning: Agent will run without authentication!"
            ;;
        *)
            print_color $RED "Invalid option"
            exit 1
            ;;
    esac
fi

# Get host and port
echo ""
if [ "$TAILSCALE_METHOD" = "host" ]; then
    # For Tailscale host mode, check if tailscale is available
    HOST="127.0.0.1"
    PORT=$DEFAULT_PORT
    
    # Check if tailscale is available on the host
    if command -v tailscale &> /dev/null && tailscale status &> /dev/null; then
        print_color $GREEN "Tailscale detected on host - agent will be accessible through your Tailscale network"
    else
        print_color $YELLOW "⚠️  Tailscale not detected on host - agent will listen on $HOST:$PORT"
        print_color $YELLOW "Make sure to install and configure Tailscale before starting the agent"
    fi
elif [ "$INTERACTIVE_MODE" = true ]; then
    # Interactive mode - read from terminal
    read -p "Enter the host/IP to listen on (default: $DEFAULT_HOST): " HOST < "$INPUT_SOURCE"
    HOST=${HOST:-$DEFAULT_HOST}
    
    read -p "Enter the port number (default: $DEFAULT_PORT): " PORT < "$INPUT_SOURCE"
    PORT=${PORT:-$DEFAULT_PORT}
else
    # Non-interactive mode - use defaults
    HOST=$DEFAULT_HOST
    PORT=$DEFAULT_PORT
    echo "Host: $HOST (auto-selected)"
    echo "Port: $PORT (auto-selected)"
fi

# Get disk filtering configuration
echo ""
if [ "$INTERACTIVE_MODE" = true ]; then
    print_color $YELLOW "Disk Monitoring Configuration (optional):"
    print_color $YELLOW "You can specify additional disk mounts to monitor or exclude certain mounts."
    echo ""
    
    # Disk includes
    read -p "Enter disk mounts to include (comma-separated, e.g., /mnt/storage,/mnt/backup): " DISK_INCLUDES_INPUT < "$INPUT_SOURCE"
    if [ -n "$DISK_INCLUDES_INPUT" ]; then
        # Convert comma-separated list to TOML array format
        DISK_INCLUDES=$(echo "$DISK_INCLUDES_INPUT" | sed 's/,/", "/g' | sed 's/^/["/' | sed 's/$/"]/')
    else
        DISK_INCLUDES="[]"
    fi
    
    # Disk excludes
    read -p "Enter disk mounts to exclude (comma-separated, e.g., /boot,/tmp): " DISK_EXCLUDES_INPUT < "$INPUT_SOURCE"
    if [ -n "$DISK_EXCLUDES_INPUT" ]; then
        # Convert comma-separated list to TOML array format
        DISK_EXCLUDES=$(echo "$DISK_EXCLUDES_INPUT" | sed 's/,/", "/g' | sed 's/^/["/' | sed 's/$/"]/')
    else
        DISK_EXCLUDES="[]"
    fi
else
    # Non-interactive mode - use defaults
    DISK_INCLUDES="[]"
    DISK_EXCLUDES="[]"
    echo "Disk includes: none (auto-selected)"
    echo "Disk excludes: none (auto-selected)"
fi

# Get Tailscale configuration
echo ""
if [ "$INTERACTIVE_MODE" = true ]; then
    print_color $YELLOW "Tailscale Configuration (optional):"
    print_color $YELLOW "Netronome can integrate with Tailscale for secure networking."
    echo ""
    
    read -p "Do you want to enable Tailscale integration? (y/n): " ENABLE_TAILSCALE < "$INPUT_SOURCE"
    
    if [ "$ENABLE_TAILSCALE" = "y" ] || [ "$ENABLE_TAILSCALE" = "Y" ]; then
        TAILSCALE_ENABLED="true"
        
        echo ""
        print_color $YELLOW "Tailscale Mode Configuration:"
        print_color $YELLOW "1. Host mode - Use system's Tailscale installation"
        print_color $YELLOW "2. tsnet mode - Embedded Tailscale (requires auth key)"
        echo ""
        
        read -p "Select Tailscale mode [1-2]: " TAILSCALE_MODE_OPTION < "$INPUT_SOURCE"
        
        case $TAILSCALE_MODE_OPTION in
            1)
                TAILSCALE_MODE="host"
                print_color $GREEN "✓ Using host mode (system Tailscale)"
                TAILSCALE_AUTH_KEY=""
                TAILSCALE_HOSTNAME=""
                ;;
            2)
                TAILSCALE_MODE="tsnet"
                print_color $GREEN "✓ Using tsnet mode (embedded Tailscale)"
                echo ""
                read -p "Enter Tailscale auth key: " TAILSCALE_AUTH_KEY < "$INPUT_SOURCE"
                read -p "Enter hostname for this agent (optional): " TAILSCALE_HOSTNAME < "$INPUT_SOURCE"
                ;;
            *)
                print_color $RED "Invalid option, disabling Tailscale"
                TAILSCALE_ENABLED="false"
                TAILSCALE_MODE=""
                TAILSCALE_AUTH_KEY=""
                TAILSCALE_HOSTNAME=""
                ;;
        esac
        
    else
        TAILSCALE_ENABLED="false"
        TAILSCALE_MODE=""
        TAILSCALE_AUTH_KEY=""
        TAILSCALE_HOSTNAME=""
    fi
else
    # Non-interactive mode - disable Tailscale by default
    TAILSCALE_ENABLED="false"
    TAILSCALE_MODE=""
    TAILSCALE_AUTH_KEY=""
    TAILSCALE_HOSTNAME=""
    echo "Tailscale: disabled (auto-selected)"
fi

# Create user if it doesn't exist
create_user $USER_NAME

# Create directories
print_color $YELLOW "\nCreating directories..."
sudo mkdir -p $INSTALL_DIR
sudo mkdir -p $CONFIG_DIR

if [ "$OS" = "darwin" ]; then
    sudo chown $USER_NAME:staff $CONFIG_DIR
else
    sudo chown $USER_NAME:$USER_NAME $CONFIG_DIR
fi

# Download and install binary
print_color $YELLOW "\nInstalling Netronome agent..."

# Check if we're in test mode with a local binary
if [ -f "$TEST_DIR/netronome" ]; then
    print_color $BLUE "Using local test binary"
    sudo cp "$TEST_DIR/netronome" $INSTALL_DIR/
    BINARY_NAME="netronome"
elif [ -f "$TEST_DIR/netronome-agent" ]; then
    print_color $BLUE "Using local test agent binary"
    sudo cp "$TEST_DIR/netronome-agent" $INSTALL_DIR/
    BINARY_NAME="netronome-agent"
else
    DOWNLOAD_INFO=$(get_latest_release_url)
    BINARY_TYPE=$(echo "$DOWNLOAD_INFO" | cut -d: -f1)
    DOWNLOAD_URL=$(echo "$DOWNLOAD_INFO" | cut -d: -f2-)
    
    if [ "$BINARY_TYPE" = "agent" ]; then
        print_color $BLUE "Downloading netronome-agent binary from: $DOWNLOAD_URL"
        print_color $GREEN "✓ Using dedicated agent binary for optimal size"
        BINARY_NAME="netronome-agent"
    else
        print_color $BLUE "Downloading full netronome binary from: $DOWNLOAD_URL"
        print_color $YELLOW "ℹ Using full binary (agent-specific binaries will be available in future releases)"
        BINARY_NAME="netronome"
    fi
    
    # Create temp directory for extraction
    TEMP_EXTRACT_DIR="/tmp/netronome-extract-$$"
    mkdir -p "$TEMP_EXTRACT_DIR"
    cd "$TEMP_EXTRACT_DIR"
    
    curl -L -o netronome-download.tar.gz "$DOWNLOAD_URL"
    tar -xzf netronome-download.tar.gz
    
    # Find the binary in the extracted files
    if [ -f "netronome-agent" ]; then
        sudo cp netronome-agent $INSTALL_DIR/
        BINARY_NAME="netronome-agent"
        print_color $GREEN "✓ Found netronome-agent binary in archive"
    elif [ -f "netronome" ]; then
        sudo cp netronome $INSTALL_DIR/
        BINARY_NAME="netronome"
        print_color $GREEN "✓ Found netronome binary in archive"
    else
        print_color $RED "Could not find netronome or netronome-agent binary in downloaded archive"
        print_color $YELLOW "Archive contents:"
        ls -la
        cd /tmp
        rm -rf "$TEMP_EXTRACT_DIR"
        exit 1
    fi
    
    # Clean up temp directory
    cd /tmp
    rm -rf "$TEMP_EXTRACT_DIR"
fi

sudo chmod +x $INSTALL_DIR/$BINARY_NAME

if [ "$OS" = "darwin" ]; then
    sudo chown $USER_NAME:staff $INSTALL_DIR/$BINARY_NAME
else
    sudo chown $USER_NAME:$USER_NAME $INSTALL_DIR/$BINARY_NAME
fi

# No cleanup needed as we use temp directory

# Create configuration file
print_color $YELLOW "\nCreating configuration..."

# Build Tailscale configuration section if enabled
TAILSCALE_CONFIG=""
if [ "$TAILSCALE_ENABLED" = "true" ]; then
    TAILSCALE_CONFIG="
[tailscale]
enabled = true
mode = \"$TAILSCALE_MODE\""
    
    if [ -n "$TAILSCALE_AUTH_KEY" ]; then
        TAILSCALE_CONFIG="$TAILSCALE_CONFIG
auth_key = \"$TAILSCALE_AUTH_KEY\""
    fi
    
    if [ -n "$TAILSCALE_HOSTNAME" ]; then
        TAILSCALE_CONFIG="$TAILSCALE_CONFIG
hostname = \"$TAILSCALE_HOSTNAME\""
    fi
    
fi

sudo tee $CONFIG_DIR/agent.toml > /dev/null << EOF
# Netronome Agent Configuration

[agent]
host = "$HOST"
port = $PORT
interface = "$INTERFACE"
api_key = "$API_KEY"
disk_includes = $DISK_INCLUDES
disk_excludes = $DISK_EXCLUDES$TAILSCALE_CONFIG

[logging]
level = "info"
EOF

# Add Tailscale configuration if enabled
if [ "$TAILSCALE_ENABLED" = "true" ]; then
    sudo tee -a $CONFIG_DIR/agent.toml > /dev/null << EOF

[tailscale]
enabled = true
method = "$TAILSCALE_METHOD"
EOF
    
    if [ "$TAILSCALE_METHOD" = "tsnet" ]; then
        sudo tee -a $CONFIG_DIR/agent.toml > /dev/null << EOF
auth_key = "$TAILSCALE_AUTH_KEY"
EOF
    fi
    
    if [ -n "$TAILSCALE_HOSTNAME" ]; then
        sudo tee -a $CONFIG_DIR/agent.toml > /dev/null << EOF
hostname = "$TAILSCALE_HOSTNAME"
EOF
    fi
fi

if [ "$OS" = "darwin" ]; then
    sudo chown $USER_NAME:staff $CONFIG_DIR/agent.toml
else
    sudo chown $USER_NAME:$USER_NAME $CONFIG_DIR/agent.toml
fi
sudo chmod 600 $CONFIG_DIR/agent.toml

# Create service
print_color $YELLOW "\nCreating service..."

if [ "$OS" = "darwin" ]; then
    # Create launchd plist for macOS
<<<<<<< HEAD
    # Set up program arguments based on binary type
    if [ "$BINARY_NAME" = "netronome-agent" ]; then
        PROGRAM_ARGS="        <string>$INSTALL_DIR/$BINARY_NAME</string>
        <string>--config</string>
        <string>$CONFIG_DIR/agent.toml</string>"
    else
        PROGRAM_ARGS="        <string>$INSTALL_DIR/$BINARY_NAME</string>
        <string>agent</string>
        <string>--config</string>
        <string>$CONFIG_DIR/agent.toml</string>"
=======
    # Build the arguments array
    PLIST_ARGS="        <string>$INSTALL_DIR/netronome</string>
        <string>agent</string>
        <string>--config</string>
        <string>$CONFIG_DIR/agent.toml</string>"
    
    # Add Tailscale flags if enabled
    if [ "$TAILSCALE_ENABLED" = "true" ]; then
        PLIST_ARGS="$PLIST_ARGS
        <string>--tailscale</string>"
        
        if [ "$TAILSCALE_METHOD" = "host" ]; then
            PLIST_ARGS="$PLIST_ARGS
        <string>--tailscale-method</string>
        <string>host</string>"
        elif [ "$TAILSCALE_METHOD" = "tsnet" ]; then
            PLIST_ARGS="$PLIST_ARGS
        <string>--tailscale-method</string>
        <string>tsnet</string>
        <string>--tailscale-auth-key</string>
        <string>$TAILSCALE_AUTH_KEY</string>"
            
            if [ -n "$TAILSCALE_HOSTNAME" ]; then
                PLIST_ARGS="$PLIST_ARGS
        <string>--tailscale-hostname</string>
        <string>$TAILSCALE_HOSTNAME</string>"
            fi
        fi
>>>>>>> 49cc488c
    fi
    
    sudo tee /Library/LaunchDaemons/$SERVICE_NAME.plist > /dev/null << EOF
<?xml version="1.0" encoding="UTF-8"?>
<!DOCTYPE plist PUBLIC "-//Apple//DTD PLIST 1.0//EN" "http://www.apple.com/DTDs/PropertyList-1.0.dtd">
<plist version="1.0">
<dict>
    <key>Label</key>
    <string>$SERVICE_NAME</string>
    <key>ProgramArguments</key>
    <array>
<<<<<<< HEAD
$PROGRAM_ARGS
=======
$PLIST_ARGS
>>>>>>> 49cc488c
    </array>
    <key>UserName</key>
    <string>$USER_NAME</string>
    <key>RunAtLoad</key>
    <true/>
    <key>KeepAlive</key>
    <dict>
        <key>Crashed</key>
        <true/>
        <key>SuccessfulExit</key>
        <false/>
    </dict>
    <key>EnvironmentVariables</key>
    <dict>
        <key>PATH</key>
        <string>/usr/local/bin:/opt/homebrew/bin:/usr/bin:/bin:/usr/sbin:/sbin</string>
    </dict>
    <key>StandardOutPath</key>
    <string>/tmp/netronome-agent.log</string>
    <key>StandardErrorPath</key>
    <string>/tmp/netronome-agent.error.log</string>
</dict>
</plist>
EOF
    
    # Load the service
    print_color $YELLOW "\nStarting service..."
    # Use modern launchctl command with fallback
    sudo launchctl bootstrap system /Library/LaunchDaemons/$SERVICE_NAME.plist 2>/dev/null || \
    sudo launchctl load -w /Library/LaunchDaemons/$SERVICE_NAME.plist
    
    # Check if service is running
    sleep 2
    if sudo launchctl list | grep -q $SERVICE_NAME; then
        SERVICE_RUNNING=true
    else
        SERVICE_RUNNING=false
    fi
else
    # Create systemd service for Linux
<<<<<<< HEAD
    # Set up ExecStart based on binary type
    if [ "$BINARY_NAME" = "netronome-agent" ]; then
        EXEC_START="$INSTALL_DIR/$BINARY_NAME --config $CONFIG_DIR/agent.toml"
    else
        EXEC_START="$INSTALL_DIR/$BINARY_NAME agent --config $CONFIG_DIR/agent.toml"
=======
    # Build the ExecStart command
    EXEC_START="$INSTALL_DIR/netronome agent --config $CONFIG_DIR/agent.toml"
    
    # Add Tailscale flags if enabled
    if [ "$TAILSCALE_ENABLED" = "true" ]; then
        EXEC_START="$EXEC_START --tailscale"
        
        if [ "$TAILSCALE_METHOD" = "host" ]; then
            EXEC_START="$EXEC_START --tailscale-method host"
        elif [ "$TAILSCALE_METHOD" = "tsnet" ]; then
            EXEC_START="$EXEC_START --tailscale-method tsnet --tailscale-auth-key '$TAILSCALE_AUTH_KEY'"
            
            if [ -n "$TAILSCALE_HOSTNAME" ]; then
                EXEC_START="$EXEC_START --tailscale-hostname '$TAILSCALE_HOSTNAME'"
            fi
        fi
>>>>>>> 49cc488c
    fi
    
    cat > /etc/systemd/system/$SERVICE_NAME.service << EOF
[Unit]
Description=Netronome vnstat Agent
After=network-online.target
Wants=network-online.target

[Service]
Type=simple
User=$USER_NAME
Group=$USER_NAME
ExecStart=$EXEC_START
Restart=always
RestartSec=10

# Security hardening
NoNewPrivileges=true
PrivateTmp=true
ProtectSystem=strict
ProtectHome=true
ReadWritePaths=$CONFIG_DIR

[Install]
WantedBy=multi-user.target
EOF
    
    # Reload systemd and start service
    print_color $YELLOW "\nStarting service..."
    systemctl daemon-reload
    systemctl enable $SERVICE_NAME
    systemctl start $SERVICE_NAME
    
    # Check service status
    if systemctl is-active --quiet $SERVICE_NAME; then
        SERVICE_RUNNING=true
    else
        SERVICE_RUNNING=false
    fi
fi

# Display results
if [ "$SERVICE_RUNNING" = true ]; then
    print_color $GREEN "\n✅ Netronome Agent installed and started successfully!"
    
    # Display connection information
    print_color $BLUE "\n==================================="
    print_color $BLUE "Agent Information:"
    print_color $BLUE "==================================="
    print_color $GREEN "URL: http://$HOST:$PORT"
    if [ -n "$API_KEY" ]; then
        print_color $GREEN "API Key: $API_KEY"
    fi
    if [ "$TAILSCALE_ENABLED" = "true" ]; then
        print_color $GREEN "Tailscale: enabled ($TAILSCALE_METHOD mode)"
    fi
    print_color $YELLOW "\nAdd this agent in Netronome with the above URL and API key."
    
    # Show service commands
    print_color $BLUE "\n==================================="
    print_color $BLUE "Useful Commands:"
    print_color $BLUE "==================================="
    
    if [ "$OS" = "darwin" ]; then
        echo "View logs:        tail -f /tmp/netronome-agent.log"
        echo "Check status:     sudo launchctl list | grep $SERVICE_NAME"
        echo "Restart service:  sudo launchctl kickstart -k system/$SERVICE_NAME"
        echo "Stop service:     sudo launchctl bootout system /Library/LaunchDaemons/$SERVICE_NAME.plist"
        echo "Start service:    sudo launchctl bootstrap system /Library/LaunchDaemons/$SERVICE_NAME.plist"
    else
        echo "View logs:        journalctl -u $SERVICE_NAME -f"
        echo "Check status:     systemctl status $SERVICE_NAME"
        echo "Restart service:  systemctl restart $SERVICE_NAME"
        echo "Stop service:     systemctl stop $SERVICE_NAME"
    fi
    
    echo "Update agent:     sudo $INSTALL_DIR/$BINARY_NAME update"
    echo "Check version:    $INSTALL_DIR/$BINARY_NAME version"
    echo "Uninstall agent:  curl -sL https://raw.githubusercontent.com/autobrr/netronome/main/scripts/install-agent.sh | bash -s -- --uninstall"
    echo ""
    
    # Prompt for auto-update setup (unless flag was provided)
    if [ -z "$AUTO_UPDATE_FLAG" ]; then
        echo ""
        if [ "$INTERACTIVE_MODE" = true ]; then
            # Interactive mode - read from terminal
            read -p "Would you like to enable automatic daily updates? (y/n): " AUTO_UPDATE < "$INPUT_SOURCE"
        else
            # Non-interactive mode - default to yes for auto-updates
            AUTO_UPDATE="y"
            echo "Auto-update: $AUTO_UPDATE (auto-selected: yes)"
        fi
    elif [ "$AUTO_UPDATE_FLAG" = "true" ]; then
        AUTO_UPDATE="y"
    else
        AUTO_UPDATE="n"
    fi
    
    if [ "$AUTO_UPDATE" = "y" ] || [ "$AUTO_UPDATE" = "Y" ]; then
        print_color $YELLOW "\nSetting up automatic updates..."
        
        if [ "$OS" = "darwin" ]; then
            # Create launchd plist for auto-update
            sudo tee /Library/LaunchDaemons/$SERVICE_NAME.update.plist > /dev/null << EOF
<?xml version="1.0" encoding="UTF-8"?>
<!DOCTYPE plist PUBLIC "-//Apple//DTD PLIST 1.0//EN" "http://www.apple.com/DTDs/PropertyList-1.0.dtd">
<plist version="1.0">
<dict>
    <key>Label</key>
    <string>$SERVICE_NAME.update</string>
    <key>ProgramArguments</key>
    <array>
        <string>/bin/bash</string>
        <string>-c</string>
        <string>curl -sL https://raw.githubusercontent.com/autobrr/netronome/main/scripts/install-agent.sh | bash -s -- --update</string>
    </array>
    <key>StartCalendarInterval</key>
    <dict>
        <key>Hour</key>
        <integer>3</integer>
        <key>Minute</key>
        <integer>0</integer>
    </dict>
    <key>StandardOutPath</key>
    <string>/var/log/netronome-agent-update.log</string>
    <key>StandardErrorPath</key>
    <string>/var/log/netronome-agent-update.error.log</string>
</dict>
</plist>
EOF
            
            # Use modern launchctl command with fallback
            sudo launchctl bootstrap system /Library/LaunchDaemons/$SERVICE_NAME.update.plist 2>/dev/null || \
            sudo launchctl load -w /Library/LaunchDaemons/$SERVICE_NAME.update.plist
            print_color $GREEN "✅ Automatic daily updates enabled!"
            print_color $YELLOW "Updates will run daily at 3:00 AM."
            print_color $YELLOW "Check update logs: tail -f /var/log/netronome-agent-update.log"
        else
            # Create systemd timer for daily updates
            cat > /etc/systemd/system/$SERVICE_NAME-update.timer << EOF
[Unit]
Description=Daily update check for netronome-agent

[Timer]
OnCalendar=daily
RandomizedDelaySec=4h
Persistent=true

[Install]
WantedBy=timers.target
EOF
            
            # Create update service
            cat > /etc/systemd/system/$SERVICE_NAME-update.service << EOF
[Unit]
Description=Update netronome-agent

[Service]
Type=oneshot
ExecStart=/bin/bash -c 'curl -sL https://raw.githubusercontent.com/autobrr/netronome/main/scripts/install-agent.sh | bash -s -- --update'
User=root
StandardOutput=journal
StandardError=journal
EOF
            
            systemctl daemon-reload
            systemctl enable --now $SERVICE_NAME-update.timer
            
            print_color $GREEN "✅ Automatic daily updates enabled!"
            print_color $YELLOW "Updates will run daily with a random delay of up to 4 hours."
            print_color $YELLOW "Check update timer: systemctl status $SERVICE_NAME-update.timer"
            print_color $YELLOW "Check last update: journalctl -u $SERVICE_NAME-update"
        fi
    fi
else
    print_color $RED "\n❌ Failed to start Netronome Agent"
    if [ "$OS" = "darwin" ]; then
        print_color $YELLOW "Check logs with: tail -50 /tmp/netronome-agent.error.log"
    else
        print_color $YELLOW "Check logs with: journalctl -u $SERVICE_NAME -n 50"
    fi
    exit 1
fi<|MERGE_RESOLUTION|>--- conflicted
+++ resolved
@@ -534,63 +534,6 @@
     echo "Disk excludes: none (auto-selected)"
 fi
 
-# Get Tailscale configuration
-echo ""
-if [ "$INTERACTIVE_MODE" = true ]; then
-    print_color $YELLOW "Tailscale Configuration (optional):"
-    print_color $YELLOW "Netronome can integrate with Tailscale for secure networking."
-    echo ""
-    
-    read -p "Do you want to enable Tailscale integration? (y/n): " ENABLE_TAILSCALE < "$INPUT_SOURCE"
-    
-    if [ "$ENABLE_TAILSCALE" = "y" ] || [ "$ENABLE_TAILSCALE" = "Y" ]; then
-        TAILSCALE_ENABLED="true"
-        
-        echo ""
-        print_color $YELLOW "Tailscale Mode Configuration:"
-        print_color $YELLOW "1. Host mode - Use system's Tailscale installation"
-        print_color $YELLOW "2. tsnet mode - Embedded Tailscale (requires auth key)"
-        echo ""
-        
-        read -p "Select Tailscale mode [1-2]: " TAILSCALE_MODE_OPTION < "$INPUT_SOURCE"
-        
-        case $TAILSCALE_MODE_OPTION in
-            1)
-                TAILSCALE_MODE="host"
-                print_color $GREEN "✓ Using host mode (system Tailscale)"
-                TAILSCALE_AUTH_KEY=""
-                TAILSCALE_HOSTNAME=""
-                ;;
-            2)
-                TAILSCALE_MODE="tsnet"
-                print_color $GREEN "✓ Using tsnet mode (embedded Tailscale)"
-                echo ""
-                read -p "Enter Tailscale auth key: " TAILSCALE_AUTH_KEY < "$INPUT_SOURCE"
-                read -p "Enter hostname for this agent (optional): " TAILSCALE_HOSTNAME < "$INPUT_SOURCE"
-                ;;
-            *)
-                print_color $RED "Invalid option, disabling Tailscale"
-                TAILSCALE_ENABLED="false"
-                TAILSCALE_MODE=""
-                TAILSCALE_AUTH_KEY=""
-                TAILSCALE_HOSTNAME=""
-                ;;
-        esac
-        
-    else
-        TAILSCALE_ENABLED="false"
-        TAILSCALE_MODE=""
-        TAILSCALE_AUTH_KEY=""
-        TAILSCALE_HOSTNAME=""
-    fi
-else
-    # Non-interactive mode - disable Tailscale by default
-    TAILSCALE_ENABLED="false"
-    TAILSCALE_MODE=""
-    TAILSCALE_AUTH_KEY=""
-    TAILSCALE_HOSTNAME=""
-    echo "Tailscale: disabled (auto-selected)"
-fi
 
 # Create user if it doesn't exist
 create_user $USER_NAME
@@ -674,30 +617,11 @@
 
 # No cleanup needed as we use temp directory
 
-# Create configuration file
-print_color $YELLOW "\nCreating configuration..."
-
-# Build Tailscale configuration section if enabled
-TAILSCALE_CONFIG=""
-if [ "$TAILSCALE_ENABLED" = "true" ]; then
-    TAILSCALE_CONFIG="
-[tailscale]
-enabled = true
-mode = \"$TAILSCALE_MODE\""
-    
-    if [ -n "$TAILSCALE_AUTH_KEY" ]; then
-        TAILSCALE_CONFIG="$TAILSCALE_CONFIG
-auth_key = \"$TAILSCALE_AUTH_KEY\""
-    fi
-    
-    if [ -n "$TAILSCALE_HOSTNAME" ]; then
-        TAILSCALE_CONFIG="$TAILSCALE_CONFIG
-hostname = \"$TAILSCALE_HOSTNAME\""
-    fi
-    
-fi
-
-sudo tee $CONFIG_DIR/agent.toml > /dev/null << EOF
+# Create configuration file only if Tailscale is not enabled
+if [ "$TAILSCALE_ENABLED" != "true" ]; then
+    print_color $YELLOW "\nCreating configuration..."
+    
+    sudo tee $CONFIG_DIR/agent.toml > /dev/null << EOF
 # Netronome Agent Configuration
 
 [agent]
@@ -706,66 +630,42 @@
 interface = "$INTERFACE"
 api_key = "$API_KEY"
 disk_includes = $DISK_INCLUDES
-disk_excludes = $DISK_EXCLUDES$TAILSCALE_CONFIG
+disk_excludes = $DISK_EXCLUDES
 
 [logging]
 level = "info"
 EOF
 
-# Add Tailscale configuration if enabled
-if [ "$TAILSCALE_ENABLED" = "true" ]; then
-    sudo tee -a $CONFIG_DIR/agent.toml > /dev/null << EOF
-
-[tailscale]
-enabled = true
-method = "$TAILSCALE_METHOD"
-EOF
-    
-    if [ "$TAILSCALE_METHOD" = "tsnet" ]; then
-        sudo tee -a $CONFIG_DIR/agent.toml > /dev/null << EOF
-auth_key = "$TAILSCALE_AUTH_KEY"
-EOF
-    fi
-    
-    if [ -n "$TAILSCALE_HOSTNAME" ]; then
-        sudo tee -a $CONFIG_DIR/agent.toml > /dev/null << EOF
-hostname = "$TAILSCALE_HOSTNAME"
-EOF
-    fi
-fi
-
-if [ "$OS" = "darwin" ]; then
-    sudo chown $USER_NAME:staff $CONFIG_DIR/agent.toml
-else
-    sudo chown $USER_NAME:$USER_NAME $CONFIG_DIR/agent.toml
-fi
-sudo chmod 600 $CONFIG_DIR/agent.toml
+    if [ "$OS" = "darwin" ]; then
+        sudo chown $USER_NAME:staff $CONFIG_DIR/agent.toml
+    else
+        sudo chown $USER_NAME:$USER_NAME $CONFIG_DIR/agent.toml
+    fi
+    sudo chmod 600 $CONFIG_DIR/agent.toml
+else
+    print_color $YELLOW "\nTailscale enabled - configuration will be passed via command line flags"
+fi
 
 # Create service
 print_color $YELLOW "\nCreating service..."
 
 if [ "$OS" = "darwin" ]; then
     # Create launchd plist for macOS
-<<<<<<< HEAD
-    # Set up program arguments based on binary type
+    # Build the arguments array based on binary type
     if [ "$BINARY_NAME" = "netronome-agent" ]; then
-        PROGRAM_ARGS="        <string>$INSTALL_DIR/$BINARY_NAME</string>
+        PLIST_ARGS="        <string>$INSTALL_DIR/$BINARY_NAME</string>"
+    else
+        PLIST_ARGS="        <string>$INSTALL_DIR/$BINARY_NAME</string>
+        <string>agent</string>"
+    fi
+    
+    # Add config file flag if Tailscale is NOT enabled
+    if [ "$TAILSCALE_ENABLED" != "true" ]; then
+        PLIST_ARGS="$PLIST_ARGS
         <string>--config</string>
         <string>$CONFIG_DIR/agent.toml</string>"
     else
-        PROGRAM_ARGS="        <string>$INSTALL_DIR/$BINARY_NAME</string>
-        <string>agent</string>
-        <string>--config</string>
-        <string>$CONFIG_DIR/agent.toml</string>"
-=======
-    # Build the arguments array
-    PLIST_ARGS="        <string>$INSTALL_DIR/netronome</string>
-        <string>agent</string>
-        <string>--config</string>
-        <string>$CONFIG_DIR/agent.toml</string>"
-    
-    # Add Tailscale flags if enabled
-    if [ "$TAILSCALE_ENABLED" = "true" ]; then
+        # Add Tailscale flags
         PLIST_ARGS="$PLIST_ARGS
         <string>--tailscale</string>"
         
@@ -786,7 +686,25 @@
         <string>$TAILSCALE_HOSTNAME</string>"
             fi
         fi
->>>>>>> 49cc488c
+        
+        # Add other necessary flags when using Tailscale
+        if [ -n "$INTERFACE" ]; then
+            PLIST_ARGS="$PLIST_ARGS
+        <string>--interface</string>
+        <string>$INTERFACE</string>"
+        fi
+        
+        if [ -n "$API_KEY" ]; then
+            PLIST_ARGS="$PLIST_ARGS
+        <string>--api-key</string>
+        <string>$API_KEY</string>"
+        fi
+        
+        PLIST_ARGS="$PLIST_ARGS
+        <string>--host</string>
+        <string>$HOST</string>
+        <string>--port</string>
+        <string>$PORT</string>"
     fi
     
     sudo tee /Library/LaunchDaemons/$SERVICE_NAME.plist > /dev/null << EOF
@@ -798,11 +716,7 @@
     <string>$SERVICE_NAME</string>
     <key>ProgramArguments</key>
     <array>
-<<<<<<< HEAD
-$PROGRAM_ARGS
-=======
 $PLIST_ARGS
->>>>>>> 49cc488c
     </array>
     <key>UserName</key>
     <string>$USER_NAME</string>
@@ -843,18 +757,18 @@
     fi
 else
     # Create systemd service for Linux
-<<<<<<< HEAD
-    # Set up ExecStart based on binary type
+    # Build the ExecStart command based on binary type
     if [ "$BINARY_NAME" = "netronome-agent" ]; then
-        EXEC_START="$INSTALL_DIR/$BINARY_NAME --config $CONFIG_DIR/agent.toml"
-    else
-        EXEC_START="$INSTALL_DIR/$BINARY_NAME agent --config $CONFIG_DIR/agent.toml"
-=======
-    # Build the ExecStart command
-    EXEC_START="$INSTALL_DIR/netronome agent --config $CONFIG_DIR/agent.toml"
-    
-    # Add Tailscale flags if enabled
-    if [ "$TAILSCALE_ENABLED" = "true" ]; then
+        EXEC_START="$INSTALL_DIR/$BINARY_NAME"
+    else
+        EXEC_START="$INSTALL_DIR/$BINARY_NAME agent"
+    fi
+    
+    # Add config file or Tailscale flags
+    if [ "$TAILSCALE_ENABLED" != "true" ]; then
+        EXEC_START="$EXEC_START --config $CONFIG_DIR/agent.toml"
+    else
+        # Add Tailscale flags
         EXEC_START="$EXEC_START --tailscale"
         
         if [ "$TAILSCALE_METHOD" = "host" ]; then
@@ -866,7 +780,17 @@
                 EXEC_START="$EXEC_START --tailscale-hostname '$TAILSCALE_HOSTNAME'"
             fi
         fi
->>>>>>> 49cc488c
+        
+        # Add other necessary flags when using Tailscale
+        if [ -n "$INTERFACE" ]; then
+            EXEC_START="$EXEC_START --interface '$INTERFACE'"
+        fi
+        
+        if [ -n "$API_KEY" ]; then
+            EXEC_START="$EXEC_START --api-key '$API_KEY'"
+        fi
+        
+        EXEC_START="$EXEC_START --host $HOST --port $PORT"
     fi
     
     cat > /etc/systemd/system/$SERVICE_NAME.service << EOF
@@ -888,7 +812,6 @@
 PrivateTmp=true
 ProtectSystem=strict
 ProtectHome=true
-ReadWritePaths=$CONFIG_DIR
 
 [Install]
 WantedBy=multi-user.target

--- conflicted
+++ resolved
@@ -219,11 +219,7 @@
 
 ### Configuration System
 
-<<<<<<< HEAD
-- **Hierarchical TOML** with sections: `[database]`, `[server]`, `[public_server]`, `[speedtest]`, `[speedtest.iperf]`, `[speedtest.iperf.ping]`, `[geoip]`, etc.
-=======
-- **Hierarchical TOML** with sections: `[database]`, `[server]`, `[speedtest]`, `[speedtest.iperf]`, `[speedtest.iperf.ping]`, `[speedtest.packetloss]`, `[geoip]`, `[agent]`, `[vnstat]`, etc.
->>>>>>> ebad3aa5
+- **Hierarchical TOML** with sections: `[database]`, `[server]`, `[public_server]`, `[speedtest]`, `[speedtest.iperf]`, `[speedtest.iperf.ping]`, `[speedtest.packetloss]`, `[geoip]`, `[agent]`, `[vnstat]`, etc.
 - **Environment overrides**: Any config value can be overridden with `NETRONOME__SECTION_KEY` format
 - **Auto-generation**: Creates sensible defaults if no config exists
 - **Container detection**: Automatically binds to `0.0.0.0` in containerized environments
@@ -396,83 +392,6 @@
   - Download from MaxMind with free license key
   - Configure paths in `[geoip]` section of config.toml
 
-<<<<<<< HEAD
-## Public Server Feature
-
-### Overview
-
-Netronome includes an optional public server that runs on a separate port and serves only public endpoints. This is designed for users who want to expose speed test results to the internet via reverse proxy without exposing admin interfaces or authentication forms.
-
-### Configuration
-
-Add to `config.toml`:
-
-```toml
-[public_server]
-enabled = true
-host = "0.0.0.0"  # For public access
-port = 7576       # Different port from main server
-```
-
-Environment variables:
-
-- `NETRONOME__PUBLIC_SERVER_ENABLED=true`
-- `NETRONOME__PUBLIC_SERVER_HOST=0.0.0.0`
-- `NETRONOME__PUBLIC_SERVER_PORT=7576`
-
-### Available Endpoints
-
-The public server only serves:
-
-- `/public` - Public dashboard UI (read-only)
-- `/api/speedtest/public/history` - Speed test data API
-- `/health` - Health check endpoint
-- `/assets/*` - Static assets for the React app
-- Static stubs for other API endpoints (return empty arrays)
-
-### Security Features
-
-- **No authentication**: All endpoints are publicly accessible
-- **Limited routes**: Only serves public dashboard and required assets
-- **Blocks admin routes**: `/login`, `/admin`, etc. return 404
-- **Clean logging**: Filters expected 404s to reduce log noise
-- **Separate process**: Runs independently from main server
-
-### Reverse Proxy Example
-
-```nginx
-# Expose only public endpoints
-server {
-    listen 80;
-    server_name speedtest-public.example.com;
-
-    location / {
-        proxy_pass http://localhost:7576;
-        proxy_set_header Host $host;
-        proxy_set_header X-Real-IP $remote_addr;
-    }
-}
-
-# Main server stays private
-server {
-    listen 80;
-    server_name speedtest-admin.internal.com;
-
-    location / {
-        proxy_pass http://localhost:7575;
-        # Additional auth/IP restrictions here
-    }
-}
-```
-
-### Implementation Details
-
-- **File**: `internal/server/public_server.go`
-- **Minimal middleware**: Only logging, recovery, error handling, CORS
-- **Shared database**: Uses same database service as main server
-- **Frontend serving**: Serves React app with only `/public` route accessible
-- **Stub endpoints**: Provides empty responses for API calls made by frontend
-=======
 ## Packet Loss Monitoring Implementation Notes
 
 ### Backend Architecture (`internal/speedtest/packetloss.go`)
@@ -502,6 +421,82 @@
 - **Responsive hosts**: `8.8.8.8`, `1.1.1.1` (should show 0-5% loss)
 - **Unresponsive hosts**: `203.0.113.1`, `192.0.2.1`, `198.51.100.1` (documentation IPs, should show 100% loss)
 - **Geographic distance**: Far locations may show real packet loss due to routing
+
+## Public Server Feature
+
+### Overview
+
+Netronome includes an optional public server that runs on a separate port and serves only public endpoints. This is designed for users who want to expose speed test results to the internet via reverse proxy without exposing admin interfaces or authentication forms.
+
+### Configuration
+
+Add to `config.toml`:
+
+```toml
+[public_server]
+enabled = true
+host = "0.0.0.0"  # For public access
+port = 7576       # Different port from main server
+```
+
+Environment variables:
+
+- `NETRONOME__PUBLIC_SERVER_ENABLED=true`
+- `NETRONOME__PUBLIC_SERVER_HOST=0.0.0.0`
+- `NETRONOME__PUBLIC_SERVER_PORT=7576`
+
+### Available Endpoints
+
+The public server only serves:
+
+- `/public` - Public dashboard UI (read-only)
+- `/api/speedtest/public/history` - Speed test data API
+- `/health` - Health check endpoint
+- `/assets/*` - Static assets for the React app
+- Static stubs for other API endpoints (return empty arrays)
+
+### Security Features
+
+- **No authentication**: All endpoints are publicly accessible
+- **Limited routes**: Only serves public dashboard and required assets
+- **Blocks admin routes**: `/login`, `/admin`, etc. return 404
+- **Clean logging**: Filters expected 404s to reduce log noise
+- **Separate process**: Runs independently from main server
+
+### Reverse Proxy Example
+
+```nginx
+# Expose only public endpoints
+server {
+    listen 80;
+    server_name speedtest-public.example.com;
+
+    location / {
+        proxy_pass http://localhost:7576;
+        proxy_set_header Host $host;
+        proxy_set_header X-Real-IP $remote_addr;
+    }
+}
+
+# Main server stays private
+server {
+    listen 80;
+    server_name speedtest-admin.internal.com;
+
+    location / {
+        proxy_pass http://localhost:7575;
+        # Additional auth/IP restrictions here
+    }
+}
+```
+
+### Implementation Details
+
+- **File**: `internal/server/public_server.go`
+- **Minimal middleware**: Only logging, recovery, error handling, CORS
+- **Shared database**: Uses same database service as main server
+- **Frontend serving**: Serves React app with only `/public` route accessible
+- **Stub endpoints**: Provides empty responses for API calls made by frontend
 
 ## Frontend Style Guide Reference
 
@@ -690,5 +685,4 @@
 Do what has been asked; nothing more, nothing less.
 NEVER create files unless they're absolutely necessary for achieving your goal.
 ALWAYS prefer editing an existing file to creating a new one.
-NEVER proactively create documentation files (\*.md) or README files. Only create documentation files if explicitly requested by the User.
->>>>>>> ebad3aa5
+NEVER proactively create documentation files (\*.md) or README files. Only create documentation files if explicitly requested by the User.
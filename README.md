<h1 align="center">Netronome</h1>

<p align="center">
  <img src=".github/assets/netronome_dashboard.png" alt="Netronome">
</p>

Netronome (Network Metronome) is a modern network speed testing and monitoring tool with a clean, intuitive web interface. It offers both scheduled and on-demand speed tests with detailed visualizations and historical tracking.

## 📑 Table of Contents

- [Features](#-features)
- [Getting Started](#-getting-started)
  - [Swizzin](#swizzin)
  - [Linux Generic](#linux-generic)
  - [Docker Installation](#docker-installation)
- [Configuration](#️-configuration)
  - [Configuration File](#configuration-file-configtoml)
  - [Environment Variables](#environment-variables)
  - [Database](#database)
  - [Authentication](#authentication)
  - [Notifications](#notifications)
  - [CLI Commands](#cli-commands)
- [Contributing](#-contributing)
- [License](#-license)

## ✨ Features

- **Speed Testing**

  - Support for Speedtest.net, iperf3 servers, and LibreSpeed
  - Real-time test progress visualization
  - Detailed latency measurements

- **Monitoring**

  - Interactive historical data charts
  - Customizable time ranges (1d, 3d, 1w, 1m, all)

- **Scheduling & Automation**

  - Automated speed tests with flexible scheduling

- **Modern Interface**

  - Clean, responsive design
  - Dark mode optimized
  - Real-time updates
  - Interactive charts and visualizations

- **Flexible Authentication**
  - Built-in user authentication
  - OpenID Connect support

## 🚀 Getting Started

### Swizzin

```bash
sudo box install netronome
```

### Linux Generic

Download the latest release, or download the source code and build it yourself using make build.

```bash
wget $(curl -s https://api.github.com/repos/autobrr/netronome/releases/latest | grep download | grep linux_x86_64 | cut -d\" -f4)
```

#### Unpack

Run with root or sudo. If you do not have root, or are on a shared system, place the binaries somewhere in your home directory like ~/.bin.

```bash
tar -C /usr/local/bin -xzf netronome*.tar.gz
```

This will extract both netronome and netronomectl to /usr/local/bin. Note: If the command fails, prefix it with sudo and re-run again.
Systemd (Recommended)

On Linux-based systems, it is recommended to run netronome as a sort of service with auto-restarting capabilities, in order to account for potential downtime. The most common way is to do it via systemd.

You will need to create a service file in /etc/systemd/system/ called netronome.service.

```bash
touch /etc/systemd/system/netronome@.service
```

Then place the following content inside the file (e.g. via nano/vim/ed):

```
[Unit]
Description=netronome service for %i
After=syslog.target network-online.target

[Service]
Type=simple
User=%i
Group=%i
ExecStart=/usr/bin/netronome --config=/home/%i/.config/netronome/config.toml

[Install]
WantedBy=multi-user.target
```

Start the service. Enable will make it startup on reboot.

```bash
systemctl enable -q --now --user netronome@$USER
```

By default, the configuration is set to listen on 127.0.0.1. While netronome works fine as is exposed to the internet, it is recommended to use a reverse proxy like nginx, caddy or traefik.

If you are not running a reverse proxy change host in the config.toml to 0.0.0.0.

### Docker Installation

For containerized deployment see [docker-compose.yml](docker-compose.yml) and [docker-compose.postgres.yml](docker-compose.postgres.yml).

## ⚙️ Configuration

### Configuration File (config.toml)

Netronome can be configured using a TOML file. Generate a default configuration:

```bash
netronome generate-config
```

This will create a `config.toml` file with default settings:

```toml
# Netronome Configuration

[database]
type = "sqlite"
path = "netronome.db"

[server]
host = "127.0.0.1"
port = 7575
base_url = ""

[logging]
level = "info"

[oidc]
issuer = ""
client_id = ""
client_secret = ""
redirect_url = ""

[speedtest]
timeout = 30

[speedtest.iperf]
test_duration = 10
parallel_conns = 4

[notifications]
enabled = false
webhook_url = ""
ping_threshold = 30
upload_threshold = 200
download_threshold = 200
```

#### LibreSpeed Configuration

Netronome supports LibreSpeed servers for speed testing. A `librespeed-servers.json` file should be placed in the same directory as your configuration file. This file contains the LibreSpeed server definitions.

Example `librespeed-servers.json`:

```json
[
  {
    "id": 1,
    "name": "Clouvider - London, UK",
    "server": "http://lon.speedtest.clouvider.net/backend",
    "dlURL": "garbage.php",
    "ulURL": "empty.php",
    "pingURL": "empty.php",
    "getIpURL": "getIP.php"
  },
  {
    "id": 2,
    "name": "Your Custom Server",
    "server": "http://your-server.example.com/backend",
    "dlURL": "garbage.php",
    "ulURL": "empty.php",
    "pingURL": "empty.php",
    "getIpURL": "getIP.php"
  }
]
```

**Note:** When using Docker, the LibreSpeed CLI tool (`librespeed-cli`) is automatically included in the container.

### Environment Variables

<<<<<<< HEAD
| Variable                          | Description                                                       | Default                                      | Required            |
| --------------------------------- | ----------------------------------------------------------------- | -------------------------------------------- | ------------------- |
| `NETRONOME__HOST`                 | Server host                                                       | `127.0.0.1`                                  | No                  |
| `NETRONOME__PORT`                 | Server port                                                       | `7575`                                       | No                  |
| `NETRONOME__GIN_MODE`             | Gin framework mode (`debug`/`release`)                            | `release`                                    | No                  |
| `NETRONOME__DB_TYPE`              | Database type (`sqlite`/`postgres`)                               | `sqlite`                                     | No                  |
| `NETRONOME__DB_PATH`              | SQLite database file path                                         | `./netronome.db`                             | Only for SQLite     |
| `NETRONOME__DB_HOST`              | PostgreSQL host                                                   | `localhost`                                  | Only for PostgreSQL |
| `NETRONOME__DB_PORT`              | PostgreSQL port                                                   | `5432`                                       | Only for PostgreSQL |
| `NETRONOME__DB_USER`              | PostgreSQL user                                                   | `postgres`                                   | Only for PostgreSQL |
| `NETRONOME__DB_PASSWORD`          | PostgreSQL password                                               | -                                            | Only for PostgreSQL |
| `NETRONOME__DB_NAME`              | PostgreSQL database name                                          | `netronome`                                  | Only for PostgreSQL |
| `NETRONOME__DB_SSLMODE`           | PostgreSQL SSL mode                                               | `disable`                                    | Only for PostgreSQL |
| `NETRONOME__IPERF_TEST_DURATION`  | Duration of iPerf tests in seconds                                | `10`                                         | No                  |
| `NETRONOME__IPERF_PARALLEL_CONNS` | Number of parallel iPerf connections                              | `4`                                          | No                  |
| `NETRONOME__SPEEDTEST_TIMEOUT`    | Speedtest timeout in seconds                                      | `30`                                         | No                  |
| `NETRONOME__LOG_LEVEL`            | Log level (`trace`/`debug`/`info`/`warn`/`error`/`fatal`/`panic`) | `info`                                       | No                  |
| `NETRONOME__OIDC_ISSUER`          | OpenID Connect issuer URL                                         | -                                            | Only for OIDC       |
| `NETRONOME__OIDC_CLIENT_ID`       | OpenID Connect client ID                                          | -                                            | Only for OIDC       |
| `NETRONOME__OIDC_CLIENT_SECRET`   | OpenID Connect client secret                                      | -                                            | Only for OIDC       |
| `NETRONOME__OIDC_REDIRECT_URL`    | OpenID Connect redirect URL                                       | http://localhost:7575/api/auth/oidc/callback | Only for OIDC       |
| `NETRONOME__DEFAULT_PAGE`         | Default page number for pagination                                | `1`                                          | No                  |
| `NETRONOME__DEFAULT_PAGE_SIZE`    | Default page size for pagination                                  | `20`                                         | No                  |
| `NETRONOME__MAX_PAGE_SIZE`        | Maximum page size for pagination                                  | `100`                                        | No                  |
| `NETRONOME__DEFAULT_TIME_RANGE`   | Default time range for data queries                               | `1w`                                         | No                  |
| `NETRONOME__DEFAULT_LIMIT`        | Default limit for data queries                                    | `20`                                         | No                  |
| `NETRONOME__SESSION_SECRET`       | Session secret for authentication                                 | -                                            | No                  |
| `NETRONOME__AUTH_WHITELIST`       | Whitelist for authentication                                     | -                                            | No                  |
=======
| Variable                                      | Description                                                       | Default                                      | Required               |
| --------------------------------------------- | ----------------------------------------------------------------- | -------------------------------------------- | ---------------------- |
| `NETRONOME__HOST`                             | Server host                                                       | `127.0.0.1`                                  | No                     |
| `NETRONOME__PORT`                             | Server port                                                       | `7575`                                       | No                     |
| `NETRONOME__GIN_MODE`                         | Gin framework mode (`debug`/`release`)                            | `release`                                    | No                     |
| `NETRONOME__DB_TYPE`                          | Database type (`sqlite`/`postgres`)                               | `sqlite`                                     | No                     |
| `NETRONOME__DB_PATH`                          | SQLite database file path                                         | `./netronome.db`                             | Only for SQLite        |
| `NETRONOME__DB_HOST`                          | PostgreSQL host                                                   | `localhost`                                  | Only for PostgreSQL    |
| `NETRONOME__DB_PORT`                          | PostgreSQL port                                                   | `5432`                                       | Only for PostgreSQL    |
| `NETRONOME__DB_USER`                          | PostgreSQL user                                                   | `postgres`                                   | Only for PostgreSQL    |
| `NETRONOME__DB_PASSWORD`                      | PostgreSQL password                                               | -                                            | Only for PostgreSQL    |
| `NETRONOME__DB_NAME`                          | PostgreSQL database name                                          | `netronome`                                  | Only for PostgreSQL    |
| `NETRONOME__DB_SSLMODE`                       | PostgreSQL SSL mode                                               | `disable`                                    | Only for PostgreSQL    |
| `NETRONOME__IPERF_TEST_DURATION`              | Duration of iPerf tests in seconds                                | `10`                                         | No                     |
| `NETRONOME__IPERF_PARALLEL_CONNS`             | Number of parallel iPerf connections                              | `4`                                          | No                     |
| `NETRONOME__SPEEDTEST_TIMEOUT`                | Speedtest timeout in seconds                                      | `30`                                         | No                     |
| `NETRONOME__LOG_LEVEL`                        | Log level (`trace`/`debug`/`info`/`warn`/`error`/`fatal`/`panic`) | `info`                                       | No                     |
| `NETRONOME__OIDC_ISSUER`                      | OpenID Connect issuer URL                                         | -                                            | Only for OIDC          |
| `NETRONOME__OIDC_CLIENT_ID`                   | OpenID Connect client ID                                          | -                                            | Only for OIDC          |
| `NETRONOME__OIDC_CLIENT_SECRET`               | OpenID Connect client secret                                      | -                                            | Only for OIDC          |
| `NETRONOME__OIDC_REDIRECT_URL`                | OpenID Connect redirect URL                                       | http://localhost:7575/api/auth/oidc/callback | Only for OIDC          |
| `NETRONOME__DEFAULT_PAGE`                     | Default page number for pagination                                | `1`                                          | No                     |
| `NETRONOME__DEFAULT_PAGE_SIZE`                | Default page size for pagination                                  | `20`                                         | No                     |
| `NETRONOME__MAX_PAGE_SIZE`                    | Maximum page size for pagination                                  | `100`                                        | No                     |
| `NETRONOME__DEFAULT_TIME_RANGE`               | Default time range for data queries                               | `1w`                                         | No                     |
| `NETRONOME__DEFAULT_LIMIT`                    | Default limit for data queries                                    | `20`                                         | No                     |
| `NETRONOME__SESSION_SECRET`                   | Session secret for authentication                                 | -                                            | No                     |
| `NETRONOME__NOTIFICATIONS_ENABLED`            | Enable or disable notifications                                   | `false`                                      | No                     |
| `NETRONOME__NOTIFICATIONS_WEBHOOK_URL`        | Webhook URL for notifications                                     | -                                            | Only for Notifications |
| `NETRONOME__NOTIFICATIONS_PING_THRESHOLD`     | Ping threshold in ms for notifications                            | `30`                                         | No                     |
| `NETRONOME__NOTIFICATIONS_UPLOAD_THRESHOLD`   | Upload threshold in Mbps for notifications                        | `200`                                        | No                     |
| `NETRONOME__NOTIFICATIONS_DOWNLOAD_THRESHOLD` | Download threshold in Mbps for notifications                      | `200`                                        | No                     |
| `NETRONOME__NOTIFICATIONS_DISCORD_MENTION_ID` | Discord user/role ID to mention on alerts                         | -                                            | No                     |
>>>>>>> 02847d69

### Database

Netronome supports two database backends:

1. **SQLite** (Default)

   - No additional setup required

2. **PostgreSQL**
   - Configure via:
     ```bash
     NETRONOME_DB_TYPE=postgres
     NETRONOME_DB_HOST=localhost
     NETRONOME_DB_PORT=5432
     NETRONOME_DB_USER=postgres
     NETRONOME_DB_PASSWORD=your-password
     NETRONOME_DB_NAME=netronome
     NETRONOME_DB_SSLMODE=disable
     ```

### Authentication

Netronome supports two authentication methods:

1. **Built-in Authentication**

   - Username/password authentication
   - Default option if no OIDC is configured

2. **OpenID Connect (OIDC)**
   - Integration with identity providers (Google, Okta, Auth0, Keycloak, Pocket-ID etc.)
   - Configure via environment variables:
     ```bash
     OIDC_ISSUER=https://pocketid.domain.net
     OIDC_CLIENT_ID=your-client-id
     OIDC_CLIENT_SECRET=your-client-secret
     OIDC_REDIRECT_URL=https://netronome.domain.net/api/auth/oidc/callback
     ```

<<<<<<< HEAD
3. **IP Whitelisting**

   - Bypass authentication for specific IP addresses or network ranges.
   - Configure in `config.toml` using CIDR notation:
     ```toml
     [auth]
     whitelist = ["192.168.1.0/24", "10.0.0.0/8"]
     ```
=======
### Notifications

Netronome can send notifications to a webhook URL after each speed test. This is useful for integrating with services like Discord, Slack, or any other service that accepts webhooks.

To enable notifications, you need to set the following in your `config.toml` or as environment variables:

```toml
[notifications]
enabled = true
webhook_url = "your-webhook-url"
ping_threshold = 30
upload_threshold = 200
download_threshold = 200
discord_mention_id = ""
```

- `enabled` - Enable or disable notifications
- `webhook_url` - The webhook URL to send notifications to
- `ping_threshold` - The ping threshold in ms. If the ping is higher than this value, a notification will be sent.
- `upload_threshold` - The upload threshold in Mbps. If the upload speed is lower than this value, a notification will be sent.
- `download_threshold` - The download threshold in Mbps. If the download speed is lower than this value, a notification will be sent.
- `discord_mention_id` - Optional. A Discord user ID or role ID to mention when an alert is triggered. For example, `123456789012345678` for a user or `&123456789012345678` for a role.
>>>>>>> 02847d69

### CLI Commands

Netronome provides several command-line commands:

- `generate-config` - Generate a default configuration file to `~/.config/netronome/config.toml`
- `serve` - Starts the Netronome server
- `create-user` - Create a new user
- `change-password` - Change password for an existing user

Examples:

```bash
netronome generate-config

# Create a new user (interactive)
netronome --config /home/username/.config/netronome/config.toml create-user username

# Create a new user (non-interactive)
echo "password123" | netronome --config /home/username/.config/netronome/config.toml create-user username

# Change user password (interactive)
netronome --config /home/username/.config/netronome/config.toml change-password username

# Change user password (non-interactive)
echo "newpassword123" | netronome --config /home/username/.config/netronome/config.toml change-password username
```

## 🤝 Contributing

We welcome contributions! Please follow these steps:

1. Fork the repository
2. Create your feature branch (`git checkout -b feature/amazing-feature`)
3. Commit your changes (`git commit -m 'feat: add amazing feature'`)
4. Push to the branch (`git push origin feature/amazing-feature`)
5. Open a Pull Request

## 📝 License

This project is licensed under the GNU General Public License v2.0 - see the [LICENSE](LICENSE) file for details.<|MERGE_RESOLUTION|>--- conflicted
+++ resolved
@@ -198,36 +198,6 @@
 
 ### Environment Variables
 
-<<<<<<< HEAD
-| Variable                          | Description                                                       | Default                                      | Required            |
-| --------------------------------- | ----------------------------------------------------------------- | -------------------------------------------- | ------------------- |
-| `NETRONOME__HOST`                 | Server host                                                       | `127.0.0.1`                                  | No                  |
-| `NETRONOME__PORT`                 | Server port                                                       | `7575`                                       | No                  |
-| `NETRONOME__GIN_MODE`             | Gin framework mode (`debug`/`release`)                            | `release`                                    | No                  |
-| `NETRONOME__DB_TYPE`              | Database type (`sqlite`/`postgres`)                               | `sqlite`                                     | No                  |
-| `NETRONOME__DB_PATH`              | SQLite database file path                                         | `./netronome.db`                             | Only for SQLite     |
-| `NETRONOME__DB_HOST`              | PostgreSQL host                                                   | `localhost`                                  | Only for PostgreSQL |
-| `NETRONOME__DB_PORT`              | PostgreSQL port                                                   | `5432`                                       | Only for PostgreSQL |
-| `NETRONOME__DB_USER`              | PostgreSQL user                                                   | `postgres`                                   | Only for PostgreSQL |
-| `NETRONOME__DB_PASSWORD`          | PostgreSQL password                                               | -                                            | Only for PostgreSQL |
-| `NETRONOME__DB_NAME`              | PostgreSQL database name                                          | `netronome`                                  | Only for PostgreSQL |
-| `NETRONOME__DB_SSLMODE`           | PostgreSQL SSL mode                                               | `disable`                                    | Only for PostgreSQL |
-| `NETRONOME__IPERF_TEST_DURATION`  | Duration of iPerf tests in seconds                                | `10`                                         | No                  |
-| `NETRONOME__IPERF_PARALLEL_CONNS` | Number of parallel iPerf connections                              | `4`                                          | No                  |
-| `NETRONOME__SPEEDTEST_TIMEOUT`    | Speedtest timeout in seconds                                      | `30`                                         | No                  |
-| `NETRONOME__LOG_LEVEL`            | Log level (`trace`/`debug`/`info`/`warn`/`error`/`fatal`/`panic`) | `info`                                       | No                  |
-| `NETRONOME__OIDC_ISSUER`          | OpenID Connect issuer URL                                         | -                                            | Only for OIDC       |
-| `NETRONOME__OIDC_CLIENT_ID`       | OpenID Connect client ID                                          | -                                            | Only for OIDC       |
-| `NETRONOME__OIDC_CLIENT_SECRET`   | OpenID Connect client secret                                      | -                                            | Only for OIDC       |
-| `NETRONOME__OIDC_REDIRECT_URL`    | OpenID Connect redirect URL                                       | http://localhost:7575/api/auth/oidc/callback | Only for OIDC       |
-| `NETRONOME__DEFAULT_PAGE`         | Default page number for pagination                                | `1`                                          | No                  |
-| `NETRONOME__DEFAULT_PAGE_SIZE`    | Default page size for pagination                                  | `20`                                         | No                  |
-| `NETRONOME__MAX_PAGE_SIZE`        | Maximum page size for pagination                                  | `100`                                        | No                  |
-| `NETRONOME__DEFAULT_TIME_RANGE`   | Default time range for data queries                               | `1w`                                         | No                  |
-| `NETRONOME__DEFAULT_LIMIT`        | Default limit for data queries                                    | `20`                                         | No                  |
-| `NETRONOME__SESSION_SECRET`       | Session secret for authentication                                 | -                                            | No                  |
-| `NETRONOME__AUTH_WHITELIST`       | Whitelist for authentication                                     | -                                            | No                  |
-=======
 | Variable                                      | Description                                                       | Default                                      | Required               |
 | --------------------------------------------- | ----------------------------------------------------------------- | -------------------------------------------- | ---------------------- |
 | `NETRONOME__HOST`                             | Server host                                                       | `127.0.0.1`                                  | No                     |
@@ -261,7 +231,7 @@
 | `NETRONOME__NOTIFICATIONS_UPLOAD_THRESHOLD`   | Upload threshold in Mbps for notifications                        | `200`                                        | No                     |
 | `NETRONOME__NOTIFICATIONS_DOWNLOAD_THRESHOLD` | Download threshold in Mbps for notifications                      | `200`                                        | No                     |
 | `NETRONOME__NOTIFICATIONS_DISCORD_MENTION_ID` | Discord user/role ID to mention on alerts                         | -                                            | No                     |
->>>>>>> 02847d69
+| `NETRONOME__AUTH_WHITELIST`                   | Whitelist for authentication                                      | -                                            | No                     |
 
 ### Database
 
@@ -293,6 +263,7 @@
    - Default option if no OIDC is configured
 
 2. **OpenID Connect (OIDC)**
+
    - Integration with identity providers (Google, Okta, Auth0, Keycloak, Pocket-ID etc.)
    - Configure via environment variables:
      ```bash
@@ -302,16 +273,15 @@
      OIDC_REDIRECT_URL=https://netronome.domain.net/api/auth/oidc/callback
      ```
 
-<<<<<<< HEAD
 3. **IP Whitelisting**
 
-   - Bypass authentication for specific IP addresses or network ranges.
+   - Bypass authentication for specific network ranges.
    - Configure in `config.toml` using CIDR notation:
      ```toml
      [auth]
      whitelist = ["192.168.1.0/24", "10.0.0.0/8"]
      ```
-=======
+
 ### Notifications
 
 Netronome can send notifications to a webhook URL after each speed test. This is useful for integrating with services like Discord, Slack, or any other service that accepts webhooks.
@@ -334,7 +304,6 @@
 - `upload_threshold` - The upload threshold in Mbps. If the upload speed is lower than this value, a notification will be sent.
 - `download_threshold` - The download threshold in Mbps. If the download speed is lower than this value, a notification will be sent.
 - `discord_mention_id` - Optional. A Discord user ID or role ID to mention when an alert is triggered. For example, `123456789012345678` for a user or `&123456789012345678` for a role.
->>>>>>> 02847d69
 
 ### CLI Commands
 

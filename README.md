--- conflicted
+++ resolved
@@ -26,18 +26,22 @@
 ## ✨ Features
 
 - **Speed Testing**
+
   - Support for Speedtest.net, iperf3 servers, and LibreSpeed
   - Real-time test progress visualization
   - Latency and jitter measurements
 
 - **Monitoring**
+
   - Interactive historical data charts
   - Customizable time ranges (1d, 3d, 1w, 1m, all)
 
 - **Scheduling & Automation**
+
   - Automated speed tests with flexible scheduling
 
 - **Modern Interface**
+
   - Clean, responsive design
   - Dark mode optimized
   - Real-time updates
@@ -250,6 +254,7 @@
 Netronome supports two database backends:
 
 1. **SQLite** (Default)
+
    - No additional setup required
 
 2. **PostgreSQL**
@@ -269,17 +274,14 @@
 Netronome supports two authentication methods:
 
 1. **Built-in Authentication**
+
    - Username/password authentication
    - Default option if no OIDC is configured
 
 2. **OpenID Connect (OIDC)**
-<<<<<<< HEAD
-
-   - Integration with identity providers (Pocket-ID, Authelia, Authentik, Keycloak etc.)
+
+   - Integration with identity providers (Google, Okta, Auth0, Keycloak, Pocket-ID, Authelia, Authentik etc.)
    - PKCE support
-=======
-   - Integration with identity providers (Google, Okta, Auth0, Keycloak, Pocket-ID etc.)
->>>>>>> 8b27c2d8
    - Configure via environment variables:
      ```bash
      OIDC_ISSUER=https://pocketid.domain.net
@@ -303,6 +305,7 @@
 #### Setup Instructions
 
 1. **Get a MaxMind License Key**
+
    - Sign up for a free account at [MaxMind](https://www.maxmind.com/en/geolite2/signup)
    - Generate a license key in your account dashboard
 

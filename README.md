--- conflicted
+++ resolved
@@ -426,53 +426,6 @@
 
 ### Environment Variables
 
-<<<<<<< HEAD
-| Variable                                      | Description                                                       | Default                                      | Required               |
-| --------------------------------------------- | ----------------------------------------------------------------- | -------------------------------------------- | ---------------------- |
-| `NETRONOME__HOST`                             | Server host                                                       | `127.0.0.1`                                  | No                     |
-| `NETRONOME__PORT`                             | Server port                                                       | `7575`                                       | No                     |
-| `NETRONOME__GIN_MODE`                         | Gin framework mode (`debug`/`release`)                            | `release`                                    | No                     |
-| `NETRONOME__DB_TYPE`                          | Database type (`sqlite`/`postgres`)                               | `sqlite`                                     | No                     |
-| `NETRONOME__DB_PATH`                          | SQLite database file path                                         | `./netronome.db`                             | Only for SQLite        |
-| `NETRONOME__DB_HOST`                          | PostgreSQL host                                                   | `localhost`                                  | Only for PostgreSQL    |
-| `NETRONOME__DB_PORT`                          | PostgreSQL port                                                   | `5432`                                       | Only for PostgreSQL    |
-| `NETRONOME__DB_USER`                          | PostgreSQL user                                                   | `postgres`                                   | Only for PostgreSQL    |
-| `NETRONOME__DB_PASSWORD`                      | PostgreSQL password                                               | -                                            | Only for PostgreSQL    |
-| `NETRONOME__DB_NAME`                          | PostgreSQL database name                                          | `netronome`                                  | Only for PostgreSQL    |
-| `NETRONOME__DB_SSLMODE`                       | PostgreSQL SSL mode                                               | `disable`                                    | Only for PostgreSQL    |
-| `NETRONOME__IPERF_TEST_DURATION`              | Duration of iPerf tests in seconds                                | `10`                                         | No                     |
-| `NETRONOME__IPERF_PARALLEL_CONNS`             | Number of parallel iPerf connections                              | `4`                                          | No                     |
-| `NETRONOME__IPERF_TIMEOUT`                    | Timeout for iperf3 tests in seconds                               | `60`                                         | No                     |
-| `NETRONOME__IPERF_ENABLE_UDP`                 | Enable UDP mode for jitter testing                                | `false`                                      | No                     |
-| `NETRONOME__IPERF_UDP_BANDWIDTH`              | Bandwidth limit for UDP tests (e.g., "100M")                      | `100M`                                       | No                     |
-| `NETRONOME__IPERF_PING_COUNT`                 | Number of ping packets to send for iperf3 tests                   | `5`                                          | No                     |
-| `NETRONOME__IPERF_PING_INTERVAL`              | Interval between ping packets in milliseconds for iperf3 tests    | `1000`                                       | No                     |
-| `NETRONOME__IPERF_PING_TIMEOUT`               | Timeout for ping tests in seconds for iperf3 tests                | `10`                                         | No                     |
-| `NETRONOME__SPEEDTEST_TIMEOUT`                | Speedtest timeout in seconds                                      | `30`                                         | No                     |
-| `NETRONOME__LOG_LEVEL`                        | Log level (`trace`/`debug`/`info`/`warn`/`error`/`fatal`/`panic`) | `info`                                       | No                     |
-| `NETRONOME__OIDC_ISSUER`                      | OpenID Connect issuer URL                                         | -                                            | Only for OIDC          |
-| `NETRONOME__OIDC_CLIENT_ID`                   | OpenID Connect client ID                                          | -                                            | Only for OIDC          |
-| `NETRONOME__OIDC_CLIENT_SECRET`               | OpenID Connect client secret                                      | -                                            | Only for OIDC          |
-| `NETRONOME__OIDC_REDIRECT_URL`                | OpenID Connect redirect URL                                       | http://localhost:7575/api/auth/oidc/callback | Only for OIDC          |
-| `NETRONOME__DEFAULT_PAGE`                     | Default page number for pagination                                | `1`                                          | No                     |
-| `NETRONOME__DEFAULT_PAGE_SIZE`                | Default page size for pagination                                  | `20`                                         | No                     |
-| `NETRONOME__MAX_PAGE_SIZE`                    | Maximum page size for pagination                                  | `100`                                        | No                     |
-| `NETRONOME__DEFAULT_TIME_RANGE`               | Default time range for data queries                               | `1w`                                         | No                     |
-| `NETRONOME__DEFAULT_LIMIT`                    | Default limit for data queries                                    | `20`                                         | No                     |
-| `NETRONOME__SESSION_SECRET`                   | Session secret for authentication                                 | -                                            | No                     |
-| `NETRONOME__NOTIFICATIONS_ENABLED`            | Enable or disable notifications                                   | `false`                                      | No                     |
-| `NETRONOME__NOTIFICATIONS_WEBHOOK_URL`        | Webhook URL for notifications                                     | -                                            | Only for Notifications |
-| `NETRONOME__NOTIFICATIONS_PING_THRESHOLD`     | Ping threshold in ms for notifications                            | `30`                                         | No                     |
-| `NETRONOME__NOTIFICATIONS_UPLOAD_THRESHOLD`   | Upload threshold in Mbps for notifications                        | `200`                                        | No                     |
-| `NETRONOME__NOTIFICATIONS_DOWNLOAD_THRESHOLD` | Download threshold in Mbps for notifications                      | `200`                                        | No                     |
-| `NETRONOME__NOTIFICATIONS_DISCORD_MENTION_ID` | Discord user/role ID to mention on alerts                         | -                                            | No                     |
-| `NETRONOME__AUTH_WHITELIST`                   | Whitelist for authentication                                      | -                                            | No                     |
-| `NETRONOME__GEOIP_COUNTRY_DATABASE_PATH`      | Path to GeoLite2-Country.mmdb file                                | -                                            | No                     |
-| `NETRONOME__GEOIP_ASN_DATABASE_PATH`          | Path to GeoLite2-ASN.mmdb file                                    | -                                            | No                     |
-| `NETRONOME__PUBLIC_SERVER_ENABLED`            | Enable public server for reverse proxy scenarios                  | `false`                                      | No                     |
-| `NETRONOME__PUBLIC_SERVER_HOST`               | Public server host                                                | `127.0.0.1`                                  | No                     |
-| `NETRONOME__PUBLIC_SERVER_PORT`               | Public server port                                                | `7576`                                       | No                     |
-=======
 | Variable                                            | Description                                                       | Default                                      | Required               |
 | --------------------------------------------------- | ----------------------------------------------------------------- | -------------------------------------------- | ---------------------- |
 | `NETRONOME__HOST`                                   | Server host                                                       | `127.0.0.1`                                  | No                     |
@@ -489,6 +442,8 @@
 | `NETRONOME__IPERF_TEST_DURATION`                    | Duration of iPerf tests in seconds                                | `10`                                         | No                     |
 | `NETRONOME__IPERF_PARALLEL_CONNS`                   | Number of parallel iPerf connections                              | `4`                                          | No                     |
 | `NETRONOME__IPERF_TIMEOUT`                          | Timeout for iperf3 tests in seconds                               | `60`                                         | No                     |
+| `NETRONOME__IPERF_ENABLE_UDP`                       | Enable UDP mode for jitter testing                                | `false`                                      | No                     |
+| `NETRONOME__IPERF_UDP_BANDWIDTH`                    | Bandwidth limit for UDP tests (e.g., "100M")                      | `100M`                                       | No                     |
 | `NETRONOME__IPERF_PING_COUNT`                       | Number of ping packets to send for iperf3 tests                   | `5`                                          | No                     |
 | `NETRONOME__IPERF_PING_INTERVAL`                    | Interval between ping packets in milliseconds for iperf3 tests    | `1000`                                       | No                     |
 | `NETRONOME__IPERF_PING_TIMEOUT`                     | Timeout for ping tests in seconds for iperf3 tests                | `10`                                         | No                     |
@@ -522,7 +477,9 @@
 | `NETRONOME__AGENT_INTERFACE`                        | Network interface for agent to monitor (empty for all)            | ``                                           | No                     |
 | `NETRONOME__VNSTAT_ENABLED`                         | Enable vnstat client service in main server                       | `true`                                       | No                     |
 | `NETRONOME__VNSTAT_RECONNECT_INTERVAL`              | Reconnection interval for vnstat client connections               | `30s`                                        | No                     |
->>>>>>> ebad3aa5
+| `NETRONOME__PUBLIC_SERVER_ENABLED`                  | Enable public server for reverse proxy scenarios                  | `false`                                      | No                     |
+| `NETRONOME__PUBLIC_SERVER_HOST`                     | Public server host                                                | `127.0.0.1`                                  | No                     |
+| `NETRONOME__PUBLIC_SERVER_PORT`                     | Public server port                                                | `7576`                                       | No                     |
 
 ### Database
 
@@ -692,7 +649,29 @@
 
 **Note:** Both databases are optional. You can configure only one if you only want country flags or ASN information. The databases should be updated monthly for best accuracy.
 
-<<<<<<< HEAD
+#### Understanding MTR Packet Loss Calculations
+
+MTR displays two types of packet loss measurements that serve different purposes:
+
+1. **Overall Packet Loss** - Measures end-to-end connectivity to the final destination
+2. **Hop-by-Hop Loss** - Shows packet loss at each intermediate router along the path
+
+**Why Overall Loss Can Be 0% Despite Intermediate Hop Timeouts:**
+
+It's common and normal to see 100% packet loss at intermediate hops (showing as timeouts) while overall packet loss remains 0%. This occurs because:
+
+- **Security Policies**: Many routers block or rate-limit ICMP responses for security reasons
+- **Router Configuration**: Routers prioritize data forwarding over responding to diagnostic packets
+- **Load Balancing**: Actual traffic may take different paths than probe packets
+- **Network Design**: Intermediate infrastructure may be "invisible" to traceroute but still functional
+
+**Practical Interpretation:**
+
+- **0% overall loss** = Your connection to the destination is working perfectly
+- **100% loss at intermediate hops** = Those routers don't respond to probes, but they're still forwarding your traffic
+
+This is why MTR shows both metrics - overall connectivity health (most important for users) and detailed path analysis (useful for network troubleshooting). The overall packet loss percentage is the primary indicator of your actual network performance to the destination.
+
 ### Public Server
 
 Netronome includes an optional public server feature that allows you to safely expose speed test results to the internet without exposing administrative interfaces or authentication forms.
@@ -734,30 +713,6 @@
 - `/assets/*` - Static files for the web interface
 
 All other routes (like `/login`, `/admin`) return 404.
-=======
-#### Understanding MTR Packet Loss Calculations
-
-MTR displays two types of packet loss measurements that serve different purposes:
-
-1. **Overall Packet Loss** - Measures end-to-end connectivity to the final destination
-2. **Hop-by-Hop Loss** - Shows packet loss at each intermediate router along the path
-
-**Why Overall Loss Can Be 0% Despite Intermediate Hop Timeouts:**
-
-It's common and normal to see 100% packet loss at intermediate hops (showing as timeouts) while overall packet loss remains 0%. This occurs because:
-
-- **Security Policies**: Many routers block or rate-limit ICMP responses for security reasons
-- **Router Configuration**: Routers prioritize data forwarding over responding to diagnostic packets
-- **Load Balancing**: Actual traffic may take different paths than probe packets
-- **Network Design**: Intermediate infrastructure may be "invisible" to traceroute but still functional
-
-**Practical Interpretation:**
-
-- **0% overall loss** = Your connection to the destination is working perfectly
-- **100% loss at intermediate hops** = Those routers don't respond to probes, but they're still forwarding your traffic
-
-This is why MTR shows both metrics - overall connectivity health (most important for users) and detailed path analysis (useful for network troubleshooting). The overall packet loss percentage is the primary indicator of your actual network performance to the destination.
->>>>>>> ebad3aa5
 
 ### Notifications
 

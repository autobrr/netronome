module github.com/autobrr/netronome

go 1.23.4

require (
	github.com/BurntSushi/toml v1.5.0
	github.com/coreos/go-oidc/v3 v3.14.1
	github.com/gin-gonic/gin v1.10.1
	github.com/go-jose/go-jose/v4 v4.1.1
	github.com/joho/godotenv v1.5.1
	github.com/lib/pq v1.10.9
	github.com/oschwald/geoip2-golang v1.13.0
	github.com/pkg/errors v0.9.1
	github.com/prometheus-community/pro-bing v0.7.0
	github.com/rs/zerolog v1.34.0
	github.com/showwin/speedtest-go v1.7.10
	github.com/spf13/cobra v1.9.1
<<<<<<< HEAD
	golang.org/x/oauth2 v0.28.0
=======
	golang.org/x/oauth2 v0.30.0
>>>>>>> 594323ff
	golang.org/x/term v0.32.0
	modernc.org/sqlite v1.38.0
)

require (
	github.com/dustin/go-humanize v1.0.1 // indirect
	github.com/google/uuid v1.6.0 // indirect
	github.com/inconshreveable/mousetrap v1.1.0 // indirect
	github.com/lann/builder v0.0.0-20180802200727-47ae307949d0 // indirect
	github.com/lann/ps v0.0.0-20150810152359-62de8c46ede0 // indirect
	github.com/ncruces/go-strftime v0.1.9 // indirect
	github.com/oschwald/maxminddb-golang v1.13.0 // indirect
	github.com/remyoudompheng/bigfft v0.0.0-20230129092748-24d4a6f8daec // indirect
	github.com/spf13/pflag v1.0.6 // indirect
	golang.org/x/exp v0.0.0-20250408133849-7e4ce0ab07d0 // indirect
	golang.org/x/sync v0.15.0 // indirect
	modernc.org/libc v1.65.10 // indirect
	modernc.org/mathutil v1.7.1 // indirect
	modernc.org/memory v1.11.0 // indirect
)

require (
	github.com/Masterminds/squirrel v1.5.4
	github.com/bytedance/sonic v1.12.5 // indirect
	github.com/bytedance/sonic/loader v0.2.1 // indirect
	github.com/cloudwego/base64x v0.1.4 // indirect
	github.com/cloudwego/iasm v0.2.0 // indirect
	github.com/gabriel-vasile/mimetype v1.4.7 // indirect
	github.com/gin-contrib/sse v0.1.0 // indirect
	github.com/go-playground/locales v0.14.1 // indirect
	github.com/go-playground/universal-translator v0.18.1 // indirect
	github.com/go-playground/validator/v10 v10.23.0 // indirect
	github.com/goccy/go-json v0.10.3 // indirect
	github.com/json-iterator/go v1.1.12 // indirect
	github.com/klauspost/cpuid/v2 v2.2.9 // indirect
	github.com/kr/pretty v0.3.0 // indirect
	github.com/leodido/go-urn v1.4.0 // indirect
	github.com/mattn/go-colorable v0.1.13 // indirect
	github.com/mattn/go-isatty v0.0.20 // indirect
	github.com/modern-go/concurrent v0.0.0-20180306012644-bacd9c7ef1dd // indirect
	github.com/modern-go/reflect2 v1.0.2 // indirect
	github.com/pelletier/go-toml/v2 v2.2.3 // indirect
	github.com/rogpeppe/go-internal v1.8.0 // indirect
	github.com/twitchyliquid64/golang-asm v0.15.1 // indirect
	github.com/ugorji/go/codec v1.2.12 // indirect
	golang.org/x/arch v0.12.0 // indirect
	golang.org/x/crypto v0.39.0
<<<<<<< HEAD
	golang.org/x/net v0.41.0 // indirect
=======
	golang.org/x/net v0.37.0 // indirect
>>>>>>> 594323ff
	golang.org/x/sys v0.33.0 // indirect
	golang.org/x/text v0.26.0 // indirect
	google.golang.org/protobuf v1.35.2 // indirect
	gopkg.in/check.v1 v1.0.0-20201130134442-10cb98267c6c // indirect
	gopkg.in/yaml.v3 v3.0.1 // indirect
)<|MERGE_RESOLUTION|>--- conflicted
+++ resolved
@@ -15,11 +15,7 @@
 	github.com/rs/zerolog v1.34.0
 	github.com/showwin/speedtest-go v1.7.10
 	github.com/spf13/cobra v1.9.1
-<<<<<<< HEAD
-	golang.org/x/oauth2 v0.28.0
-=======
 	golang.org/x/oauth2 v0.30.0
->>>>>>> 594323ff
 	golang.org/x/term v0.32.0
 	modernc.org/sqlite v1.38.0
 )
@@ -67,11 +63,7 @@
 	github.com/ugorji/go/codec v1.2.12 // indirect
 	golang.org/x/arch v0.12.0 // indirect
 	golang.org/x/crypto v0.39.0
-<<<<<<< HEAD
 	golang.org/x/net v0.41.0 // indirect
-=======
-	golang.org/x/net v0.37.0 // indirect
->>>>>>> 594323ff
 	golang.org/x/sys v0.33.0 // indirect
 	golang.org/x/text v0.26.0 // indirect
 	google.golang.org/protobuf v1.35.2 // indirect

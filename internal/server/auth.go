--- conflicted
+++ resolved
@@ -128,14 +128,11 @@
 		return
 	}
 
-<<<<<<< HEAD
-=======
 	//if err := auth.ValidatePassword(req.Password); err != nil {
 	//	_ = c.Error(fmt.Errorf("invalid password: %w", err))
 	//	return
 	//}
 
->>>>>>> 56d2fa8f
 	user, err := h.db.CreateUser(c.Request.Context(), req.Username, req.Password)
 	if err != nil {
 		if err == database.ErrUserAlreadyExists {

--- conflicted
+++ resolved
@@ -151,25 +151,7 @@
 		return
 	}
 
-<<<<<<< HEAD
-	isSecure := c.GetHeader("X-Forwarded-Proto") == "https"
-	baseURL := c.GetString("base_url")
-	if baseURL == "" {
-		baseURL = "/"
-	}
-
-	c.SetCookie(
-		"session",
-		sessionToken,
-		int((30 * 24 * time.Hour).Seconds()),
-		baseURL,
-		"",
-		isSecure,
-		true,
-	)
-=======
 	h.refreshSession(c, sessionToken)
->>>>>>> 187b3382
 
 	c.JSON(http.StatusCreated, gin.H{
 		"message": "User registered successfully",
@@ -223,30 +205,13 @@
 		return
 	}
 
-<<<<<<< HEAD
-	isSecure := c.GetHeader("X-Forwarded-Proto") == "https"
-	baseURL := c.GetString("base_url")
-	if baseURL == "" {
-		baseURL = "/"
-	}
-
-	c.SetCookie(
-		"session",
-		sessionToken,
-		int((30 * 24 * time.Hour).Seconds()),
-		baseURL,
-		"",
-		isSecure,
-		true,
-	)
-=======
 	h.refreshSession(c, sessionToken)
 
 	log.Debug().
 		Str("username", user.Username).
 		Str("session_token", sessionToken).
 		Msg("User logged in successfully")
->>>>>>> 187b3382
+
 
 	c.JSON(http.StatusOK, gin.H{
 		"access_token": sessionToken,
@@ -311,33 +276,22 @@
 }
 
 func (h *AuthHandler) Logout(c *gin.Context) {
-<<<<<<< HEAD
 	baseURL := c.GetString("base_url")
 	if baseURL == "" {
 		baseURL = "/"
 	}
 
-	isSecure := c.GetHeader("X-Forwarded-Proto") == "https"
-=======
 	isSecure := c.GetHeader("X-Forwarded-Proto") == "https" || strings.HasPrefix(c.Request.Proto, "HTTPS")
->>>>>>> 187b3382
 
 	// Remove the session cookie
 	c.SetCookie(
 		"session",
 		"",
 		-1,
-<<<<<<< HEAD
 		baseURL,
 		"",
 		isSecure,
 		true,
-=======
-		"/",
-		"",       // empty domain for maximum compatibility
-		isSecure, // secure flag only if HTTPS
-		true,     // httpOnly for security
->>>>>>> 187b3382
 	)
 
 	h.sessionMutex.Lock()
